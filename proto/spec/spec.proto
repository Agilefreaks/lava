--- conflicted
+++ resolved
@@ -1,32 +1,23 @@
-syntax = "proto3";
-package lavanet.lava.spec;
-
-option go_package = "github.com/lavanet/lava/x/spec/types";
-option (gogoproto.equal_all) = true;
-
-import "gogoproto/gogo.proto";
-
-import "spec/service_api.proto"; 
-
-message Spec {
-  string index = 1; 
-  string name = 2; 
-  repeated ServiceApi apis = 3 [(gogoproto.nullable) = false]; 
-  bool enabled = 4;
-<<<<<<< HEAD
-  uint32 reliabilityThreshold = 5;
-  bool comparesHashes = 6;
-  uint32 finalizationCriteria = 7;
-  uint32 saved_blocks = 8;
-  int64 averageBlockTime =9;
-  int64 allowedBlockLagForQosSync = 10;
-  uint64 blockLastUpdated = 11;
-=======
-  uint32 reliability_threshold = 5;
-  bool data_reliability_enabled = 6;
-  uint32 block_distance_for_finalized_data = 7;
-  uint32 blocks_in_finalization_proof = 8;
-  int64 average_block_time =9;
-  int64 allowed_block_lag_for_qos_sync = 10;
->>>>>>> 2536fc6e
+syntax = "proto3";
+package lavanet.lava.spec;
+
+option go_package = "github.com/lavanet/lava/x/spec/types";
+option (gogoproto.equal_all) = true;
+
+import "gogoproto/gogo.proto";
+
+import "spec/service_api.proto"; 
+
+message Spec {
+  string index = 1; 
+  string name = 2; 
+  repeated ServiceApi apis = 3 [(gogoproto.nullable) = false]; 
+  bool enabled = 4;
+  uint32 reliability_threshold = 5;
+  bool data_reliability_enabled = 6;
+  uint32 block_distance_for_finalized_data = 7;
+  uint32 blocks_in_finalization_proof = 8;
+  int64 average_block_time =9;
+  int64 allowed_block_lag_for_qos_sync = 10;
+  uint64 block_last_updated = 11;
 }