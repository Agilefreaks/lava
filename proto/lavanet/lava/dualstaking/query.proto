syntax = "proto3";
package lavanet.lava.dualstaking;

import "gogoproto/gogo.proto";
import "google/api/annotations.proto";
import "cosmos/base/query/v1beta1/pagination.proto";
import "lavanet/lava/dualstaking/params.proto";
import "lavanet/lava/dualstaking/delegate.proto";

option go_package = "github.com/lavanet/lava/x/dualstaking/types";

// Query defines the gRPC querier service.
service Query {
  // Parameters queries the parameters of the module.
  rpc Params(QueryParamsRequest) returns (QueryParamsResponse) {
    option (google.api.http).get = "/lavanet/lava/dualstaking/params";
  }

<<<<<<< HEAD
  // Queries a delegator for all its providers.
	rpc DelegatorProviders(QueryDelegatorProvidersRequest) returns (QueryDelegatorProvidersResponse) {
		option (google.api.http).get = "/lavanet/lava/subscription/delegator_providers/{delegator}";
	}

  // Queries a provider for all its delegators.
	rpc ProviderDelegators(QueryProviderDelegatorsRequest) returns (QueryProviderDelegatorsResponse) {
		option (google.api.http).get = "/lavanet/lava/subscription/provider_delegators/{provider}";
	}
=======
  // Queries a list of ListProjects items.
  rpc DelegatorProviders(QueryDelegatorProvidersRequest) returns (QueryDelegatorProvidersResponse) {
    option (google.api.http).get = "/lavanet/lava/subscription/delegator_providers/{delegator}";
  }
>>>>>>> 4564b172
}

// QueryParamsRequest is request type for the Query/Params RPC method.
message QueryParamsRequest {}

// QueryParamsResponse is response type for the Query/Params RPC method.
message QueryParamsResponse {
  // params holds all the parameters of this module.
  Params params = 1 [(gogoproto.nullable) = false];
}

message QueryDelegatorProvidersRequest {
  string delegator = 1;
  bool with_pending = 2;
}

message QueryDelegatorProvidersResponse {
  repeated Delegation delegations = 1 [(gogoproto.nullable) = false];
}

message QueryProviderDelegatorsRequest {
  string provider = 1;
}

message QueryProviderDelegatorsResponse {
  repeated Delegation delegations = 1 [(gogoproto.nullable) = false];
}<|MERGE_RESOLUTION|>--- conflicted
+++ resolved
@@ -16,7 +16,6 @@
     option (google.api.http).get = "/lavanet/lava/dualstaking/params";
   }
 
-<<<<<<< HEAD
   // Queries a delegator for all its providers.
 	rpc DelegatorProviders(QueryDelegatorProvidersRequest) returns (QueryDelegatorProvidersResponse) {
 		option (google.api.http).get = "/lavanet/lava/subscription/delegator_providers/{delegator}";
@@ -26,12 +25,6 @@
 	rpc ProviderDelegators(QueryProviderDelegatorsRequest) returns (QueryProviderDelegatorsResponse) {
 		option (google.api.http).get = "/lavanet/lava/subscription/provider_delegators/{provider}";
 	}
-=======
-  // Queries a list of ListProjects items.
-  rpc DelegatorProviders(QueryDelegatorProvidersRequest) returns (QueryDelegatorProvidersResponse) {
-    option (google.api.http).get = "/lavanet/lava/subscription/delegator_providers/{delegator}";
-  }
->>>>>>> 4564b172
 }
 
 // QueryParamsRequest is request type for the Query/Params RPC method.
