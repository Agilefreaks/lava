package keeper

import (
	"fmt"

	storetypes "github.com/cosmos/cosmos-sdk/store/types"

	"github.com/cometbft/cometbft/libs/log"

	"github.com/cosmos/cosmos-sdk/codec"
	sdk "github.com/cosmos/cosmos-sdk/types"
	paramtypes "github.com/cosmos/cosmos-sdk/x/params/types"
	"github.com/lavanet/lava/common"
	commontypes "github.com/lavanet/lava/common/types"
	"github.com/lavanet/lava/x/pairing/types"
)

type (
	Keeper struct {
		cdc        codec.BinaryCodec
		storeKey   storetypes.StoreKey
		memKey     storetypes.StoreKey
		paramstore paramtypes.Subspace

		bankKeeper         types.BankKeeper
		accountKeeper      types.AccountKeeper
		specKeeper         types.SpecKeeper
		epochStorageKeeper types.EpochstorageKeeper
		projectsKeeper     types.ProjectsKeeper
		subscriptionKeeper types.SubscriptionKeeper
		planKeeper         types.PlanKeeper
<<<<<<< HEAD
		badgeTimerStore    common.TimerStore
		providerQosFS      common.FixationStore
=======
		downtimeKeeper     types.DowntimeKeeper

		badgeTimerStore common.TimerStore
>>>>>>> 83b5929b
	}
)

// sanity checks at start time
func init() {
	if types.EPOCHS_NUM_TO_CHECK_CU_FOR_UNRESPONSIVE_PROVIDER == 0 {
		panic("types.EPOCHS_NUM_TO_CHECK_FOR_COMPLAINERS == 0")
	}
	if types.EPOCHS_NUM_TO_CHECK_FOR_COMPLAINERS == 0 {
		panic("types.EPOCHS_NUM_TO_CHECK_FOR_COMPLAINERS == 0")
	}
}

func NewKeeper(
	cdc codec.BinaryCodec,
	storeKey,
	memKey storetypes.StoreKey,
	ps paramtypes.Subspace,

	bankKeeper types.BankKeeper,
	accountKeeper types.AccountKeeper,
	specKeeper types.SpecKeeper,
	epochStorageKeeper types.EpochstorageKeeper,
	projectsKeeper types.ProjectsKeeper,
	subscriptionKeeper types.SubscriptionKeeper,
	planKeeper types.PlanKeeper,
	downtimeKeeper types.DowntimeKeeper,
) *Keeper {
	// set KeyTable if it has not already been set
	if !ps.HasKeyTable() {
		ps = ps.WithKeyTable(types.ParamKeyTable())
	}

	keeper := &Keeper{
		cdc:                cdc,
		storeKey:           storeKey,
		memKey:             memKey,
		paramstore:         ps,
		bankKeeper:         bankKeeper,
		accountKeeper:      accountKeeper,
		specKeeper:         specKeeper,
		epochStorageKeeper: epochStorageKeeper,
		projectsKeeper:     projectsKeeper,
		subscriptionKeeper: subscriptionKeeper,
		planKeeper:         planKeeper,
		downtimeKeeper:     downtimeKeeper,
	}

	// note that the timer and badgeUsedCu keys are the same (so we can use only the second arg)
	badgeTimerCallback := func(ctx sdk.Context, badgeKey, _ []byte) {
		keeper.RemoveBadgeUsedCu(ctx, badgeKey)
	}
	badgeTimerStore := common.NewTimerStore(storeKey, cdc, types.BadgeTimerStorePrefix).
		WithCallbackByBlockHeight(badgeTimerCallback)
	keeper.badgeTimerStore = *badgeTimerStore

	keeper.providerQosFS = *common.NewFixationStore(storeKey, cdc, types.ProviderQosStorePrefix)

	return keeper
}

func (k Keeper) Logger(ctx sdk.Context) log.Logger {
	return ctx.Logger().With("module", fmt.Sprintf("x/%s", types.ModuleName))
}

func (k Keeper) BeginBlock(ctx sdk.Context) {
	k.badgeTimerStore.Tick(ctx)

	if k.epochStorageKeeper.IsEpochStart(ctx) {
		// remove old session payments
		k.RemoveOldEpochPayment(ctx)
		// unstake any unstaking providers
		k.CheckUnstakingForCommit(ctx)
		// unstake/jail unresponsive providers
		k.UnstakeUnresponsiveProviders(ctx,
			types.EPOCHS_NUM_TO_CHECK_CU_FOR_UNRESPONSIVE_PROVIDER,
			types.EPOCHS_NUM_TO_CHECK_FOR_COMPLAINERS)
	}
}

func (k Keeper) InitProviderQos(ctx sdk.Context, data []commontypes.RawMessage) {
	k.providerQosFS.Init(ctx, data)
}

func (k Keeper) ExportProviderQos(ctx sdk.Context) []commontypes.RawMessage {
	return k.providerQosFS.Export(ctx)
}<|MERGE_RESOLUTION|>--- conflicted
+++ resolved
@@ -29,14 +29,9 @@
 		projectsKeeper     types.ProjectsKeeper
 		subscriptionKeeper types.SubscriptionKeeper
 		planKeeper         types.PlanKeeper
-<<<<<<< HEAD
 		badgeTimerStore    common.TimerStore
 		providerQosFS      common.FixationStore
-=======
 		downtimeKeeper     types.DowntimeKeeper
-
-		badgeTimerStore common.TimerStore
->>>>>>> 83b5929b
 	}
 )
 
