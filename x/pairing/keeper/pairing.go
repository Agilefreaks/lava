--- conflicted
+++ resolved
@@ -326,96 +326,4 @@
 	}
 
 	return false, allowedCU, 0, projectID, nil
-<<<<<<< HEAD
-=======
-}
-
-func (k Keeper) calculatePairingForClient(ctx sdk.Context, providers []epochstoragetypes.StakeEntry, developerAddress string, epochStartBlock uint64, chainID string, epochHash []byte, providersToPair uint64) (validProviders []epochstoragetypes.StakeEntry, err error) {
-	if epochStartBlock > uint64(ctx.BlockHeight()) {
-		// panic:ok: provider address saved on chain must be valid
-		utils.LavaFormatPanic("critical: pairing session start block mismatch",
-			fmt.Errorf("epoch start block beyond current block height"),
-			utils.Attribute{Key: "chainID", Value: chainID},
-			utils.Attribute{Key: "developer", Value: developerAddress},
-			utils.Attribute{Key: "epochBlock", Value: epochStartBlock},
-			utils.Attribute{Key: "ctxBlock", Value: ctx.BlockHeight()},
-		)
-	}
-
-	spec, found := k.specKeeper.GetSpec(ctx, chainID)
-	if !found {
-		return nil, fmt.Errorf("spec not found or not enabled")
-	}
-
-	if spec.ProvidersTypes == spectypes.Spec_dynamic {
-		// calculates a hash and randomly chooses the providers
-		validProviders = k.returnSubsetOfProvidersByStake(ctx, developerAddress, providers, providersToPair, epochStartBlock, chainID, epochHash)
-	} else {
-		validProviders = k.returnSubsetOfProvidersByHighestStake(ctx, providers, providersToPair)
-	}
-
-	return validProviders, nil
-}
-
-// this function randomly chooses count providers by weight
-func (k Keeper) returnSubsetOfProvidersByStake(ctx sdk.Context, clientAddress string, providersMaps []epochstoragetypes.StakeEntry, count uint64, block uint64, chainID string, epochHash []byte) (returnedProviders []epochstoragetypes.StakeEntry) {
-	stakeSum := sdk.NewCoin(epochstoragetypes.TokenDenom, sdk.NewInt(0))
-	hashData := make([]byte, 0)
-	for _, stakedProvider := range providersMaps {
-		stakeSum = stakeSum.Add(stakedProvider.Stake)
-	}
-	if stakeSum.IsZero() {
-		// list is empty
-		return returnedProviders
-	}
-
-	// add the session start block hash to the function to make it as unpredictable as we can
-	hashData = append(hashData, epochHash...)
-	hashData = append(hashData, chainID...)       // to make this pairing unique per chainID
-	hashData = append(hashData, clientAddress...) // to make this pairing unique per consumer
-
-	indexToSkip := make(map[int]bool) // a trick to create a unique set in golang
-	for it := 0; it < int(count); it++ {
-		hash := tendermintcrypto.Sha256(hashData) // TODO: we use cheaper algo for speed
-		bigIntNum := new(big.Int).SetBytes(hash)
-		hashAsNumber := sdk.NewIntFromBigInt(bigIntNum)
-		modRes := hashAsNumber.Mod(stakeSum.Amount)
-
-		newStakeSum := sdk.NewCoin(epochstoragetypes.TokenDenom, sdk.NewInt(0))
-		// we loop the servicers list form the end because the list is sorted, biggest is last,
-		// and statistically this will have less iterations
-
-		for idx := len(providersMaps) - 1; idx >= 0; idx-- {
-			stakedProvider := providersMaps[idx]
-			if indexToSkip[idx] {
-				// this is an index we added
-				continue
-			}
-			newStakeSum = newStakeSum.Add(stakedProvider.Stake)
-			if modRes.LT(newStakeSum.Amount) {
-				// we hit our chosen provider
-				returnedProviders = append(returnedProviders, stakedProvider)
-				stakeSum = stakeSum.Sub(stakedProvider.Stake) // we remove this provider from the random pool, so the sum is lower now
-				indexToSkip[idx] = true
-				break
-			}
-		}
-		if uint64(len(returnedProviders)) >= count {
-			return returnedProviders
-		}
-		if stakeSum.IsZero() {
-			break
-		}
-		hashData = append(hashData, []byte{uint8(it)}...)
-	}
-	return returnedProviders
-}
-
-func (k Keeper) returnSubsetOfProvidersByHighestStake(ctx sdk.Context, providersEntries []epochstoragetypes.StakeEntry, count uint64) (returnedProviders []epochstoragetypes.StakeEntry) {
-	if uint64(len(providersEntries)) <= count {
-		return providersEntries
-	} else {
-		return providersEntries[0:count]
-	}
->>>>>>> 427d7db0
 }