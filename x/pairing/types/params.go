--- conflicted
+++ resolved
@@ -151,10 +151,7 @@
 		paramtypes.NewParamSetPair(KeyStakeToMaxCUList, &p.StakeToMaxCUList, validateStakeToMaxCUList),
 		paramtypes.NewParamSetPair(KeyUnpayLimit, &p.UnpayLimit, validateUnpayLimit),
 		paramtypes.NewParamSetPair(KeySlashLimit, &p.SlashLimit, validateSlashLimit),
-<<<<<<< HEAD
 		paramtypes.NewParamSetPair(KeyDataReliabilityReward, &p.DataReliabilityReward, validateDataReliabilityReward),
-=======
->>>>>>> 9251404e
 	}
 }
 
@@ -203,13 +200,9 @@
 	if err := validateSlashLimit(p.SlashLimit); err != nil {
 		return err
 	}
-<<<<<<< HEAD
 	if err := validateDataReliabilityReward(p.DataReliabilityReward); err != nil {
 		return err
 	}
-=======
-
->>>>>>> 9251404e
 	return nil
 }
 
@@ -371,7 +364,6 @@
 	}
 
 	return nil
-<<<<<<< HEAD
 }
 
 // validateDataReliabilityReward validates the param
@@ -386,6 +378,4 @@
 	}
 
 	return nil
-=======
->>>>>>> 9251404e
 }