--- conflicted
+++ resolved
@@ -37,11 +37,7 @@
 )
 
 var (
-<<<<<<< HEAD
-	Yaml_config_properties     = []string{"network-address", "chain-id", "api-interface", "node-url"}
-=======
 	Yaml_config_properties     = []string{"network-address", "chain-id", "api-interface", "node-urls.url"}
->>>>>>> 292d643c
 	DefaultRPCProviderFileName = "rpcprovider.yml"
 )
 
@@ -114,23 +110,10 @@
 	if err != nil {
 		utils.LavaFormatFatal("Failed fetching GetEpochSizeMultipliedByRecommendedEpochNumToCollectPayment in RPCProvider Start", err)
 	}
-<<<<<<< HEAD
-	utils.LavaFormatInfo("RPCProvider pubkey: "+addr.String(), nil)
-	utils.LavaFormatInfo("RPCProvider setting up endpoints", &map[string]string{"length": strconv.Itoa(len(rpcProviderEndpoints))})
-	blockMemorySize, err := rpcp.providerStateTracker.GetEpochSizeMultipliedByRecommendedEpochNumToCollectPayment(ctx) // get the number of blocks to keep in PSM.
-	if err != nil {
-		utils.LavaFormatFatal("Failed fetching GetEpochSizeMultipliedByRecommendedEpochNumToCollectPayment in RPCProvider Start", err, nil)
-	}
-	for _, rpcProviderEndpoint := range rpcProviderEndpoints {
-		err := rpcProviderEndpoint.Validate()
-		if err != nil {
-			utils.LavaFormatError("panic severity critical error, aborting support for chain api due to invalid node url definition, continuing with others", err, &map[string]string{"endpoint": rpcProviderEndpoint.String()})
-=======
 	for _, rpcProviderEndpoint := range rpcProviderEndpoints {
 		err := rpcProviderEndpoint.Validate()
 		if err != nil {
 			utils.LavaFormatError("panic severity critical error, aborting support for chain api due to invalid node url definition, continuing with others", err, utils.Attribute{Key: "endpoint", Value: rpcProviderEndpoint.String()})
->>>>>>> 292d643c
 			rpcp.disabledEndpoints = append(rpcp.disabledEndpoints, rpcProviderEndpoint)
 			continue
 		}
@@ -145,11 +128,7 @@
 		_, averageBlockTime, _, _ := chainParser.ChainBlockStats()
 		chainProxy, err := chainlib.GetChainProxy(ctx, parallelConnections, rpcProviderEndpoint, averageBlockTime)
 		if err != nil {
-<<<<<<< HEAD
-			utils.LavaFormatError("panic severity critical error, failed creating chain proxy, continuing with others endpoints", err, &map[string]string{"parallelConnections": strconv.FormatUint(uint64(parallelConnections), 10), "rpcProviderEndpoint": fmt.Sprintf("%+v", rpcProviderEndpoint)})
-=======
 			utils.LavaFormatError("panic severity critical error, failed creating chain proxy, continuing with others endpoints", err, utils.Attribute{Key: "parallelConnections", Value: uint64(parallelConnections)}, utils.Attribute{Key: "rpcProviderEndpoint", Value: rpcProviderEndpoint})
->>>>>>> 292d643c
 			rpcp.disabledEndpoints = append(rpcp.disabledEndpoints, rpcProviderEndpoint)
 			continue
 		}
@@ -164,11 +143,7 @@
 		chainFetcher := chainlib.NewChainFetcher(ctx, chainProxy, chainParser, rpcProviderEndpoint)
 		chainTracker, err := chaintracker.NewChainTracker(ctx, chainFetcher, chainTrackerConfig)
 		if err != nil {
-<<<<<<< HEAD
-			utils.LavaFormatError("panic severity critical error, aborting support for chain api due to node access, continuing with other endpoints", err, &map[string]string{"chainTrackerConfig": fmt.Sprintf("%+v", chainTrackerConfig), "endpoint": rpcProviderEndpoint.String()})
-=======
 			utils.LavaFormatError("panic severity critical error, aborting support for chain api due to node access, continuing with other endpoints", err, utils.Attribute{Key: "chainTrackerConfig", Value: chainTrackerConfig}, utils.Attribute{Key: "endpoint", Value: rpcProviderEndpoint})
->>>>>>> 292d643c
 			rpcp.disabledEndpoints = append(rpcp.disabledEndpoints, rpcProviderEndpoint)
 			continue
 		}
@@ -199,40 +174,6 @@
 				rpcp.rpcProviderListeners[listener.Key()] = listener
 			}
 		}
-<<<<<<< HEAD
-		rpcp.rpcProviderServers[key] = rpcProviderServer
-		rpcProviderServer.ServeRPCRequests(ctx, rpcProviderEndpoint, chainParser, rewardServer, providerSessionManager, reliabilityManager, privKey, cache, chainProxy, providerStateTracker, addr, lavaChainID)
-
-		// set up grpc listener
-		var listener *ProviderListener
-		if rpcProviderEndpoint.NetworkAddress == "" && len(rpcp.rpcProviderListeners) > 0 {
-			// handle case only one network address was defined
-			for _, listener_p := range rpcp.rpcProviderListeners {
-				listener = listener_p
-				break
-			}
-		} else {
-			var ok bool
-			listener, ok = rpcp.rpcProviderListeners[rpcProviderEndpoint.NetworkAddress]
-			if !ok {
-				listener = NewProviderListener(ctx, rpcProviderEndpoint.NetworkAddress)
-				rpcp.rpcProviderListeners[listener.Key()] = listener
-			}
-		}
-		if listener == nil {
-			utils.LavaFormatFatal("listener not defined, cant register RPCProviderServer", nil, &map[string]string{"RPCProviderEndpoint": rpcProviderEndpoint.String()})
-		}
-		listener.RegisterReceiver(rpcProviderServer, rpcProviderEndpoint)
-	}
-	if len(rpcp.disabledEndpoints) > 0 {
-		utils.LavaFormatError(utils.FormatStringerList("RPCProvider Runnig with disabled Endpoints:", rpcp.disabledEndpoints), nil, nil)
-	}
-	select {
-	case <-ctx.Done():
-		utils.LavaFormatInfo("Provider Server ctx.Done", nil)
-	case <-signalChan:
-		utils.LavaFormatInfo("Provider Server signalChan", nil)
-=======
 		if listener == nil {
 			utils.LavaFormatFatal("listener not defined, cant register RPCProviderServer", nil, utils.Attribute{Key: "RPCProviderEndpoint", Value: rpcProviderEndpoint.String()})
 		}
@@ -247,7 +188,6 @@
 		utils.LavaFormatInfo("Provider Server ctx.Done")
 	case <-signalChan:
 		utils.LavaFormatInfo("Provider Server signalChan")
->>>>>>> 292d643c
 	}
 
 	for _, listener := range rpcp.rpcProviderListeners {
@@ -297,11 +237,7 @@
 			return nil
 		},
 		RunE: func(cmd *cobra.Command, args []string) error {
-<<<<<<< HEAD
-			utils.LavaFormatInfo("RPCProvider started", &map[string]string{"args": strings.Join(args, ",")})
-=======
 			utils.LavaFormatInfo("RPCProvider started", utils.Attribute{Key: "args", Value: strings.Join(args, ",")})
->>>>>>> 292d643c
 			clientCtx, err := client.GetClientTxContext(cmd)
 			if err != nil {
 				return err
@@ -320,51 +256,24 @@
 			if len(args) > 1 {
 				viper_endpoints, err = common.ParseEndpointArgs(args, Yaml_config_properties, common.EndpointsConfigName)
 				if err != nil {
-<<<<<<< HEAD
-					return utils.LavaFormatError("invalid endpoints arguments", err, &map[string]string{"endpoint_strings": strings.Join(args, "")})
+					return utils.LavaFormatError("invalid endpoints arguments", err, utils.Attribute{Key: "endpoint_strings", Value: strings.Join(args, "")})
 				}
 				save_config, err := cmd.Flags().GetBool(common.SaveConfigFlagName)
 				if err != nil {
-					return utils.LavaFormatError("failed reading flag", err, &map[string]string{"flag_name": common.SaveConfigFlagName})
-=======
-					return utils.LavaFormatError("invalid endpoints arguments", err, utils.Attribute{Key: "endpoint_strings", Value: strings.Join(args, "")})
-				}
-				save_config, err := cmd.Flags().GetBool(common.SaveConfigFlagName)
-				if err != nil {
 					return utils.LavaFormatError("failed reading flag", err, utils.Attribute{Key: "flag_name", Value: common.SaveConfigFlagName})
->>>>>>> 292d643c
 				}
 				viper.MergeConfigMap(viper_endpoints.AllSettings())
 				if save_config {
 					err := viper.SafeWriteConfigAs(DefaultRPCProviderFileName)
 					if err != nil {
-<<<<<<< HEAD
-						utils.LavaFormatInfo("did not create new config file, if it's desired remove the config file", &map[string]string{"file_name": DefaultRPCProviderFileName, "error": err.Error()})
-					} else {
-						utils.LavaFormatInfo("created new config file", &map[string]string{"file_name": DefaultRPCProviderFileName})
-=======
 						utils.LavaFormatInfo("did not create new config file, if it's desired remove the config file", utils.Attribute{Key: "file_name", Value: DefaultRPCProviderFileName}, utils.Attribute{Key: "error", Value: err})
 					} else {
 						utils.LavaFormatInfo("created new config file", utils.Attribute{Key: "file_name", Value: DefaultRPCProviderFileName})
->>>>>>> 292d643c
 					}
 				}
 			} else {
 				err = viper.ReadInConfig()
 				if err != nil {
-<<<<<<< HEAD
-					utils.LavaFormatFatal("could not load config file", err, &map[string]string{"expected_config_name": viper.ConfigFileUsed()})
-				}
-				utils.LavaFormatInfo("read config file successfully", &map[string]string{"expected_config_name": viper.ConfigFileUsed()})
-			}
-			geolocation, err := cmd.Flags().GetUint64(lavasession.GeolocationFlag)
-			if err != nil {
-				utils.LavaFormatFatal("failed to read geolocation flag, required flag", err, nil)
-			}
-			rpcProviderEndpoints, err = ParseEndpoints(viper.GetViper(), geolocation)
-			if err != nil || len(rpcProviderEndpoints) == 0 {
-				return utils.LavaFormatError("invalid endpoints definition", err, &map[string]string{"endpoint_strings": strings.Join(endpoints_strings, "")})
-=======
 					utils.LavaFormatFatal("could not load config file", err, utils.Attribute{Key: "expected_config_name", Value: viper.ConfigFileUsed()})
 				}
 				utils.LavaFormatInfo("read config file successfully", utils.Attribute{Key: "expected_config_name", Value: viper.ConfigFileUsed()})
@@ -376,7 +285,6 @@
 			rpcProviderEndpoints, err = ParseEndpoints(viper.GetViper(), geolocation)
 			if err != nil || len(rpcProviderEndpoints) == 0 {
 				return utils.LavaFormatError("invalid endpoints definition", err, utils.Attribute{Key: "endpoint_strings", Value: strings.Join(endpoints_strings, "")})
->>>>>>> 292d643c
 			}
 			// handle flags, pass necessary fields
 			ctx := context.Background()
@@ -388,11 +296,7 @@
 			txFactory := tx.NewFactoryCLI(clientCtx, cmd.Flags())
 			logLevel, err := cmd.Flags().GetString(flags.FlagLogLevel)
 			if err != nil {
-<<<<<<< HEAD
-				utils.LavaFormatFatal("failed to read log level flag", err, nil)
-=======
 				utils.LavaFormatFatal("failed to read log level flag", err)
->>>>>>> 292d643c
 			}
 			utils.LoggingLevel(logLevel)
 
@@ -402,42 +306,21 @@
 				// get pprof server ip address (default value: "")
 				pprofServerAddress, err := cmd.Flags().GetString("pprof-address")
 				if err != nil {
-<<<<<<< HEAD
-					utils.LavaFormatFatal("failed to read pprof address flag", err, nil)
-=======
 					utils.LavaFormatFatal("failed to read pprof address flag", err)
->>>>>>> 292d643c
 				}
 
 				// start pprof HTTP server
 				err = performance.StartPprofServer(pprofServerAddress)
 				if err != nil {
-<<<<<<< HEAD
-					return utils.LavaFormatError("failed to start pprof HTTP server", err, nil)
-				}
-			}
-
-			utils.LavaFormatInfo("lavad Binary Version: "+version.Version, nil)
-=======
 					return utils.LavaFormatError("failed to start pprof HTTP server", err)
 				}
 			}
 
 			utils.LavaFormatInfo("lavad Binary Version: " + version.Version)
->>>>>>> 292d643c
 			rand.Seed(time.Now().UnixNano())
 			var cache *performance.Cache = nil
 			cacheAddr, err := cmd.Flags().GetString(performance.CacheFlagName)
 			if err != nil {
-<<<<<<< HEAD
-				utils.LavaFormatError("Failed To Get Cache Address flag", err, &map[string]string{"flags": fmt.Sprintf("%v", cmd.Flags())})
-			} else if cacheAddr != "" {
-				cache, err = performance.InitCache(ctx, cacheAddr)
-				if err != nil {
-					utils.LavaFormatError("Failed To Connect to cache at address", err, &map[string]string{"address": cacheAddr})
-				} else {
-					utils.LavaFormatInfo("cache service connected", &map[string]string{"address": cacheAddr})
-=======
 				utils.LavaFormatError("Failed To Get Cache Address flag", err, utils.Attribute{Key: "flags", Value: cmd.Flags()})
 			} else if cacheAddr != "" {
 				cache, err = performance.InitCache(ctx, cacheAddr)
@@ -445,19 +328,14 @@
 					utils.LavaFormatError("Failed To Connect to cache at address", err, utils.Attribute{Key: "address", Value: cacheAddr})
 				} else {
 					utils.LavaFormatInfo("cache service connected", utils.Attribute{Key: "address", Value: cacheAddr})
->>>>>>> 292d643c
 				}
 			}
 			numberOfNodeParallelConnections, err := cmd.Flags().GetUint(chainproxy.ParallelConnectionsFlag)
 			if err != nil {
-<<<<<<< HEAD
-				utils.LavaFormatFatal("error fetching chainproxy.ParallelConnectionsFlag", err, nil)
-=======
 				utils.LavaFormatFatal("error fetching chainproxy.ParallelConnectionsFlag", err)
 			}
 			for _, endpoint := range rpcProviderEndpoints {
 				utils.LavaFormatDebug("endpoint description", utils.Attribute{Key: "endpoint", Value: endpoint})
->>>>>>> 292d643c
 			}
 			rpcProvider := RPCProvider{}
 			err = rpcProvider.Start(ctx, txFactory, clientCtx, rpcProviderEndpoints, cache, numberOfNodeParallelConnections)
