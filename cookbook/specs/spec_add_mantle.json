--- conflicted
+++ resolved
@@ -26,17 +26,6 @@
                 },
                 "api_collections": [
                     {
-<<<<<<< HEAD
-                        "name": "eth_getBlockRange",
-                        "block_parsing": {
-                            "parser_arg": [
-                                "latest"
-                            ],
-                            "parser_func": "DEFAULT"
-                        },
-                        "compute_units": 10,
-=======
->>>>>>> f9186d55
                         "enabled": true,
                         "collection_data": {
                             "api_interface": "jsonrpc",
@@ -61,28 +50,8 @@
                                     "subscription": false,
                                     "stateful": 0
                                 },
-<<<<<<< HEAD
-                                "interface": "jsonrpc",
-                                "type": "POST",
-                                "extra_compute_units": 0
-                            }
-                        ]
-                    },
-                    {
-                        "name": "rollup_getInfo",
-                        "block_parsing": {
-                            "parser_arg": [
-                                "latest"
-                            ],
-                            "parser_func": "DEFAULT"
-                        },
-                        "compute_units": 10,
-                        "enabled": true,
-                        "api_interfaces": [
-=======
                                 "extra_compute_units": "0"
                             },
->>>>>>> f9186d55
                             {
                                 "name": "rollup_getInfo",
                                 "block_parsing": {
@@ -99,28 +68,8 @@
                                     "subscription": false,
                                     "stateful": 0
                                 },
-<<<<<<< HEAD
-                                "interface": "jsonrpc",
-                                "type": "POST",
-                                "extra_compute_units": 0
-                            }
-                        ]
-                    },
-                    {
-                        "name": "rollup_gasPrices",
-                        "block_parsing": {
-                            "parser_arg": [
-                                "latest"
-                            ],
-                            "parser_func": "DEFAULT"
-                        },
-                        "compute_units": 10,
-                        "enabled": true,
-                        "api_interfaces": [
-=======
                                 "extra_compute_units": "0"
                             },
->>>>>>> f9186d55
                             {
                                 "name": "rollup_gasPrices",
                                 "block_parsing": {
@@ -137,30 +86,20 @@
                                     "subscription": false,
                                     "stateful": 0
                                 },
-<<<<<<< HEAD
-                                "interface": "jsonrpc",
-                                "type": "POST",
-                                "extra_compute_units": 0
-=======
                                 "extra_compute_units": "0"
->>>>>>> f9186d55
                             }
                         ],
                         "headers": [],
                         "inheritance_apis": [],
-                        "parse_directives": [
+                        "parse_directives": [],
+                        "verifications": [
                             {
-                                "function_template": "{\"jsonrpc\":\"2.0\",\"method\":\"eth_chainId\",\"params\":[],\"id\":1}",
-                                "function_tag": "GET_CHAIN_ID",
-                                "result_parsing": {
-                                    "parser_arg": [
-                                        "0"
-                                    ],
-                                    "parser_func": "PARSE_BY_ARG",
-                                    "encoding": "hex",
-                                    "default_value": "0x1389"
-                                },
-                                "api_name": "eth_chainId"
+                                "name": "chain-id",
+                                "values": [
+                                    {
+                                        "expected_value": "0x1389"
+                                    }
+                                ]
                             }
                         ]
                     }
