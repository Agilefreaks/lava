--- conflicted
+++ resolved
@@ -1,36 +1,27 @@
-{
-    "proposal": {
-        "title": "Add plan proposal: free",
-        "description": "A proposal for a new plan for a free user",
-        "plans": [
-            {
-                "index": "free",
-                "description": "Plan for the free Lava user",
-                "type": "rpc",
-                "price": {
-                    "denom": "ulava",
-                    "amount": "5000000000"
-                },
-                "annual_discount_percentage": 0,
-                "allow_overuse": false,
-                "overuse_rate": 0,
-                "plan_policy": {
-<<<<<<< HEAD
-                    "geolocation_profile": "4",
-                    "total_cu_limit": "10000000",
-                    "epoch_cu_limit": "100000",
-                    "max_providers_to_pair": "5",
-                    "chain_policies": [
-                    ]
-=======
-                    "geolocation_profile": "USE",
-                    "total_cu_limit": 10000000,
-                    "epoch_cu_limit": 100000,
-                    "max_providers_to_pair": 5
->>>>>>> 1f87a0f5
-                }
-            }
-        ]
-    },
-    "deposit": "10000000ulava"
+{
+    "proposal": {
+        "title": "Add plan proposal: free",
+        "description": "A proposal for a new plan for a free user",
+        "plans": [
+            {
+                "index": "free",
+                "description": "Plan for the free Lava user",
+                "type": "rpc",
+                "price": {
+                    "denom": "ulava",
+                    "amount": "5000000000"
+                },
+                "annual_discount_percentage": 0,
+                "allow_overuse": false,
+                "overuse_rate": 0,
+                "plan_policy": {
+                    "geolocation_profile": "USE",
+                    "total_cu_limit": 10000000,
+                    "epoch_cu_limit": 100000,
+                    "max_providers_to_pair": 5
+                }
+            }
+        ]
+    },
+    "deposit": "10000000ulava"
 }