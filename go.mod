--- conflicted
+++ resolved
@@ -46,11 +46,8 @@
 	github.com/ghodss/yaml v1.0.0 // indirect
 	github.com/gogo/googleapis v1.4.0 // indirect
 	github.com/golang/glog v1.1.0 // indirect
-<<<<<<< HEAD
+	github.com/grpc-ecosystem/grpc-gateway/v2 v2.16.0 // indirect
 	github.com/google/flatbuffers v1.12.1 // indirect
-=======
-	github.com/grpc-ecosystem/grpc-gateway/v2 v2.16.0 // indirect
->>>>>>> 09b56478
 	github.com/pelletier/go-toml/v2 v2.0.5 // indirect
 	golang.org/x/mod v0.9.0 // indirect
 	golang.org/x/tools v0.7.0 // indirect
