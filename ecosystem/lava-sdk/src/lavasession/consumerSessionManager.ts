--- conflicted
+++ resolved
@@ -32,17 +32,11 @@
 import { secondsToMillis } from "../util/time";
 import { sleep } from "../util/common";
 import { ProviderEpochTracker } from "./providerEpochTracker";
-<<<<<<< HEAD
-
-export const ALLOWED_PROBE_RETRIES = 3;
-export const TIMEOUT_BETWEEN_PROBES = secondsToMillis(1);
-=======
 import { APIInterfaceTendermintRPC } from "../chainlib/base_chain_parser";
 export const ALLOWED_PROBE_RETRIES = 3;
 export const TIMEOUT_BETWEEN_PROBES = secondsToMillis(1);
 import { ReportedProviders } from "./reported_providers";
 import { ReportedProvider } from "../grpc_web_services/lavanet/lava/pairing/relay_pb";
->>>>>>> 356afdd0
 
 export class ConsumerSessionManager {
   private rpcEndpoint: RPCEndpoint;
@@ -89,11 +83,7 @@
     this.transport = opts?.transport ?? this.getTransport();
   }
 
-<<<<<<< HEAD
-  public getEpoch(): number {
-=======
   public getEpochFromEpochTracker(): number {
->>>>>>> 356afdd0
     return this.epochTracker.getEpoch();
   }
 
@@ -113,13 +103,6 @@
     return this.pairingAddresses.size;
   }
 
-<<<<<<< HEAD
-  public getAddedToPurgeAndReport(): Set<string> {
-    return this.addedToPurgeAndReport;
-  }
-
-=======
->>>>>>> 356afdd0
   public async updateAllProviders(
     epoch: number,
     pairingList: ConsumerSessionsWithProvider[]
@@ -127,10 +110,6 @@
     Logger.info(
       "updateAllProviders called. epoch:",
       epoch,
-<<<<<<< HEAD
-      "Provider list length",
-      pairingList.length
-=======
       "this.currentEpoch",
       this.currentEpoch,
       "Provider list length",
@@ -138,7 +117,6 @@
       "Api Inteface",
       this.rpcEndpoint.apiInterface,
       this.rpcEndpoint.chainId
->>>>>>> 356afdd0
     );
 
     if (epoch <= this.currentEpoch) {
@@ -193,11 +171,7 @@
       })}`
     );
     try {
-<<<<<<< HEAD
       await this.probeProviders(new Set(pairingList), epoch);
-=======
-      await this.probeProviders(pairingList, epoch);
->>>>>>> 356afdd0
     } catch (err) {
       // TODO see what we should to
       Logger.error(err);
@@ -806,11 +780,7 @@
   }
 
   public async probeProviders(
-<<<<<<< HEAD
     pairingList: Set<ConsumerSessionsWithProvider>,
-=======
-    pairingList: ConsumerSessionsWithProvider[],
->>>>>>> 356afdd0
     epoch: number,
     retry = 0
   ): Promise<any> {
@@ -826,7 +796,6 @@
     }
 
     Logger.debug(`providers probe initiated`);
-<<<<<<< HEAD
     let promiseProbeArray: Array<Promise<any>> = [];
     const retryProbing: Set<ConsumerSessionsWithProvider> = new Set();
     for (const consumerSessionWithProvider of pairingList) {
@@ -869,6 +838,7 @@
     retryProbing: Set<ConsumerSessionsWithProvider>
   ) {
     const startTime = performance.now();
+    const guid = Math.floor(Math.random() * Number.MAX_SAFE_INTEGER);
     const promises = [];
     for (const endpoint of consumerSessionWithProvider.endpoints) {
       if (!endpoint.enabled) {
@@ -888,51 +858,6 @@
         this.relayer
           .probeProvider(
             endpoint.networkAddress,
-            this.getRpcEndpoint().apiInterface,
-            this.getRpcEndpoint().chainId
-          )
-          .then((probeReply) => {
-            const endTime = performance.now();
-            const latency = endTime - startTime;
-            Logger.debug(
-              "Provider: " +
-                consumerSessionWithProvider.publicLavaAddress +
-                " chainID: " +
-                this.getRpcEndpoint().chainId +
-                " latency: ",
-              latency + " ms"
-            );
-
-            const lavaEpoch = probeReply.getLavaEpoch();
-            if (epoch == 0 && this.currentEpoch == 0) {
-              this.currentEpoch = lavaEpoch; // setting the epoch for initialization.
-            }
-            Logger.debug(
-              `Lava Epoch for provider ${consumerSessionWithProvider.publicLavaAddress}: ${lavaEpoch}`
-            );
-            this.epochTracker.setLatestBlockFor(
-              consumerSessionWithProvider.publicLavaAddress,
-              lavaEpoch
-            );
-            consumerSessionWithProvider.setPairingEpoch(lavaEpoch); // set the pairing epoch on the specific provider.
-            this.providerOptimizer.appendProbeRelayData(
-              consumerSessionWithProvider.publicLavaAddress,
-              latency,
-              true
-            );
-
-            endpoint.connectionRefusals = 0;
-            retryProbing.delete(consumerSessionWithProvider);
-=======
-    const promiseProbeArray: Array<Promise<any>> = [];
-    const retryProbing: ConsumerSessionsWithProvider[] = [];
-    for (const consumerSessionWithProvider of pairingList) {
-      const startTime = performance.now();
-      const guid = Math.floor(Math.random() * Number.MAX_SAFE_INTEGER);
-      promiseProbeArray.push(
-        this.relayer
-          .probeProvider(
-            consumerSessionWithProvider.endpoints[0].networkAddress,
             this.getRpcEndpoint().apiInterface,
             guid,
             this.getRpcEndpoint().chainId
@@ -974,7 +899,14 @@
               this.currentEpoch = this.getEpochFromEpochTracker(); // setting the epoch for initialization.
             }
             consumerSessionWithProvider.setPairingEpoch(this.currentEpoch); // set the pairing epoch on the specific provider.
->>>>>>> 356afdd0
+            this.providerOptimizer.appendProbeRelayData(
+              consumerSessionWithProvider.publicLavaAddress,
+              latency,
+              true
+            );
+
+            endpoint.connectionRefusals = 0;
+            retryProbing.delete(consumerSessionWithProvider);
           })
           .catch((e) => {
             Logger.warn(
@@ -983,7 +915,6 @@
               "Error:",
               e
             );
-<<<<<<< HEAD
 
             this.providerOptimizer.appendProbeRelayData(
               consumerSessionWithProvider.publicLavaAddress,
@@ -1005,39 +936,6 @@
     }
 
     return promises;
-=======
-            retryProbing.push(consumerSessionWithProvider);
-          })
-      );
-    }
-    if (!retry) {
-      for (let index = 0; index < pairingList.length; index++) {
-        await Promise.race(promiseProbeArray);
-        const epochFromProviders = this.epochTracker.getEpoch();
-        if (epochFromProviders != -1) {
-          Logger.debug(
-            `providers probe done ${JSON.stringify({
-              endpoint: this.rpcEndpoint,
-              Epoch: epochFromProviders,
-              NumberOfProvidersProbedUntilFinishedInit:
-                this.epochTracker.getProviderListSize(),
-            })}`
-          );
-          break;
-        }
-      }
-    } else {
-      await Promise.allSettled(promiseProbeArray);
-    }
-    // stop if we have no more providers to probe or we hit limit
-    if (retryProbing.length == 0 || retry >= ALLOWED_PROBE_RETRIES) {
-      return;
-    }
-
-    // launch retry probing on failed providers; this needs to run asynchronously without waiting!
-    // Must NOT "await" this method.
-    this.probeProviders(retryProbing, epoch, retry + 1);
->>>>>>> 356afdd0
   }
 
   private getTransport(): grpc.TransportFactory {
