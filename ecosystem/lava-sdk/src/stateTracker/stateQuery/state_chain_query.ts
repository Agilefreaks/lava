import { DEFAULT_LAVA_PAIRING_LIST } from "../../config/default";
import { Config } from "../state_tracker";
import { fetchLavaPairing } from "../../util/lavaPairing";
import { StateTrackerErrors } from "../errors";
import { PairingResponse } from "./state_query";
import { AccountData } from "@cosmjs/proto-signing";
import { base64ToUint8Array, generateRandomInt } from "../../util/common";
import {
  QueryGetPairingRequest,
  QuerySdkPairingResponse,
} from "../../grpc_web_services/lavanet/lava/pairing/query_pb";
import { ProvidersErrors } from "../errors";
import {
  ConsumerSessionsWithProvider,
  SingleConsumerSession,
  Endpoint,
} from "../../lavasession/consumerTypes";
import { Logger } from "../../logger/logger";
import { RPCConsumerServer } from "../../rpcconsumer/rpcconsumer_server";
import { SendRelayOptions } from "../../chainlib/base_chain_parser";
import { Spec } from "../../grpc_web_services/lavanet/lava/spec/spec_pb";
import { StakeEntry } from "../../grpc_web_services/lavanet/lava/epochstorage/stake_entry_pb";
import { Endpoint as PairingEndpoint } from "../../grpc_web_services/lavanet/lava/epochstorage/endpoint_pb";

interface PairingList {
  stakeEntry: StakeEntry[];
  consumerSessionsWithProvider: ConsumerSessionsWithProvider[];
}

export class StateChainQuery {
  private pairingListConfig: string;
  private chainIDs: string[];
  private rpcConsumer: RPCConsumerServer;
  private config: Config;
  private pairing: Map<string, PairingResponse | undefined>;
  private account: AccountData;
  private latestBlockNumber = 0;
  private lavaSpec: Spec;
  private csp: ConsumerSessionsWithProvider[] = [];

  constructor(
    pairingListConfig: string,
    chainIDs: string[],
    rpcConsumer: RPCConsumerServer,
    config: Config,
    account: AccountData,
    lavaSpec: Spec
  ) {
    Logger.debug("Initialization of State Chain Query started");

    // Save arguments
    this.pairingListConfig = pairingListConfig;
    this.chainIDs = chainIDs;
    this.rpcConsumer = rpcConsumer;
    this.config = config;
    this.account = account;
    this.lavaSpec = lavaSpec;

    // Initialize pairing to an empty map
    this.pairing = new Map<string, PairingResponse>();

    Logger.debug("Initialization of State Chain Query ended");
  }

  public async init(): Promise<void> {
    const pairing = await this.fetchLavaProviders(this.pairingListConfig);
    this.csp = pairing.consumerSessionsWithProvider;
    // Save pairing response for chainID
    this.pairing.set("LAV1", {
      providers: pairing.stakeEntry,
      maxCu: 10000,
      currentEpoch: 0,
      spec: this.lavaSpec,
    });
  }

  // fetchPairing fetches pairing for all chainIDs we support
  public async fetchPairing(): Promise<number> {
    try {
      Logger.debug("Fetching pairing started");
      // Save time till next epoch
      let timeLeftToNextPairing;

<<<<<<< HEAD
=======
      const lavaPairing = this.getPairing("LAV1");

>>>>>>> 356afdd0
      // Reset pairing

      this.pairing = new Map<string, PairingResponse>();

      // Save lava pairing
      // as if we do not have lava in chainID it can fail updating list
      this.pairing.set("LAV1", lavaPairing);

      // Iterate over chain and construct pairing
      for (const chainID of this.chainIDs) {
        const request = new QueryGetPairingRequest();
        request.setChainid(chainID);
        request.setClient(this.account.address);

        // Fetch pairing for specified chainID
        const pairingResponse = await this.getPairingFromChain(request);

        // If pairing is undefined set to empty object
        if (!pairingResponse) {
          this.pairing.set(chainID, undefined);
          continue;
        }

        const pairing = pairingResponse.getPairing();

        if (!pairing) {
          this.pairing.set(chainID, undefined);
          continue;
        }

        const spec = pairingResponse.getSpec();

        if (!spec) {
          this.pairing.set(chainID, undefined);
          continue;
        }

        const providers = pairing.getProvidersList();
        timeLeftToNextPairing = pairing.getTimeLeftToNextPairing();
        const currentEpoch = pairingResponse.getPairing()?.getCurrentEpoch();
        if (!currentEpoch) {
          throw Logger.fatal(
            "Failed fetching current epoch from pairing request."
          );
        }
        // Save pairing response for chainID
        this.pairing.set(chainID, {
          providers: providers,
          maxCu: pairingResponse.getMaxCu(),
          currentEpoch: currentEpoch,
          spec: spec,
        });
      }

      // If timeLeftToNextPairing undefined return an error
      if (timeLeftToNextPairing == undefined) {
        throw StateTrackerErrors.errTimeTillNextEpochMissing;
      }

      Logger.debug("Fetching pairing ended");

      // Return timeLeftToNextPairing
      return timeLeftToNextPairing;
    } catch (err) {
      throw err;
    }
  }

  // getPairing return pairing list for specific chainID
  public getPairing(chainID: string): PairingResponse | undefined {
    // Return pairing for the specific chainId from the map
    return this.pairing.get(chainID);
  }

  //fetchLavaProviders fetches lava providers from different sources
  private async fetchLavaProviders(
    pairingListConfig: string
  ): Promise<PairingList> {
    try {
      Logger.debug("Fetching lava providers started");

      // Else if pairingListConfig exists use it to fetch lava providers from local file
      if (pairingListConfig != "") {
        const pairingList = await this.fetchLocalLavaPairingList(
          pairingListConfig
        );

        const providers = this.constructLavaPairing(pairingList);
        // Construct lava providers from pairing list and return it
        return providers;
      }

      // Fetch pairing from default lava pairing list
      const pairingList = await this.fetchDefaultLavaPairingList();

      const providers = this.constructLavaPairing(pairingList);

      // Construct lava providers from pairing list and return it
      return providers;
    } catch (err) {
      throw err;
    }
  }

  // getPairingFromChain fetch pairing response from lava providers
  private async getPairingFromChain(
    request: QueryGetPairingRequest
  ): Promise<QuerySdkPairingResponse | undefined> {
    try {
      Logger.debug("Get pairing for:" + request.getChainid() + " started");

      // Serialize request to binary format
      const requestData = request.serializeBinary();

      // Create hex from data
      const hexData = Buffer.from(requestData).toString("hex");

      // Init send relay options
      const sendRelayOptions: SendRelayOptions = {
        method: "abci_query",
        params: ["/lavanet.lava.pairing.Query/SdkPairing", hexData, "0", false],
      };

      const response = await this.rpcConsumer.sendRelay(sendRelayOptions);

      const reply = response.reply;

      if (reply == undefined) {
        throw new Error("Reply undefined");
      }

      // Decode response
      const dec = new TextDecoder();
      const decodedResponse = dec.decode(reply.getData_asU8());

      // Parse response
      const jsonResponse = JSON.parse(decodedResponse);

      // If log is not empty
      // return an error
      if (jsonResponse.result.response.log != "") {
        Logger.error(
          "Failed fetching pairing list for: ",
          request.getChainid()
        );
        throw new Error(jsonResponse.result.response.log);
      }

      const byteArrayResponse = base64ToUint8Array(
        jsonResponse.result.response.value
      );

      // Deserialize the Uint8Array to obtain the protobuf message
      const decodedResponse2 =
        QuerySdkPairingResponse.deserializeBinary(byteArrayResponse);

      // If response undefined throw an error
      if (decodedResponse2.getPairing() == undefined) {
        throw ProvidersErrors.errProvidersNotFound;
      }

      Logger.debug("Get pairing for:" + request.getChainid() + " ended");
      // Return decoded response
      return decodedResponse2;
    } catch (err) {
      // Console log the error
      Logger.error(err);

      // Return empty object
      // We do not want to return error because it will stop the state tracker for other chains
      return undefined;
    }
  }

  // fetchLocalLavaPairingList uses local pairingList.json file to load lava providers
  private async fetchLocalLavaPairingList(path: string): Promise<any> {
    Logger.debug("Fetch pairing list from local config");

    try {
      const data = await fetchLavaPairing(path);
      return this.validatePairingData(data);
    } catch (err) {
      Logger.debug("Error happened in fetchLocalLavaPairingList", err);
      throw err;
    }
  }

  // fetchLocalLavaPairingList fetch lava pairing from seed providers list
  private async fetchDefaultLavaPairingList(): Promise<any> {
    Logger.debug("Fetch pairing list from seed providers in github");

    // Fetch lava providers from seed list
    const response = await fetch(DEFAULT_LAVA_PAIRING_LIST);

    // Validate response
    if (!response.ok) {
      throw Logger.fatal(
        `Unable to fetch pairing list: ${response.statusText}`
      );
    }

    try {
      // Parse response
      const data = await response.json();

      return this.validatePairingData(data);
    } catch (error) {
      throw Logger.fatal(
        "Error happened in fetchDefaultLavaPairingList",
        error
      );
    }
  }

  // constructLavaPairing constructs consumer session with provider list from pairing list
  private constructLavaPairing(pairingList: any): PairingList {
    try {
      // Initialize ConsumerSessionWithProvider array
      const pairing: Array<StakeEntry> = [];
      const pairingEndpoints: Array<PairingEndpoint> = [];
      // Initialize ConsumerSessionWithProvider array
      const csmArr: Array<ConsumerSessionsWithProvider> = [];
      for (const provider of pairingList) {
        const pairingEndpoint = new PairingEndpoint();
        pairingEndpoint.setIpport(provider.rpcAddress);
        pairingEndpoint.setApiInterfacesList(["tendermintrpc"]);
        pairingEndpoint.setGeolocation(Number(this.config.geolocation));
        // Add newly created endpoint in the pairing endpoint list
        pairingEndpoints.push(pairingEndpoint);

        const endpoint: Endpoint = {
          networkAddress: provider.rpcAddress,
          enabled: true,
          connectionRefusals: 0,
          addons: new Set<string>(),
          extensions: new Set<string>(),
        };

        // Create a new pairing object
        const newPairing = new ConsumerSessionsWithProvider(
          provider.publicAddress,
          [endpoint],
          {},
          1000,
          0
        );

        const stakeEntry = new StakeEntry();
        stakeEntry.setEndpointsList([pairingEndpoint]);
        stakeEntry.setAddress(provider.publicAddress);

        pairing.push(stakeEntry);

        const randomSessionId = generateRandomInt();
        const singleConsumerSession = new SingleConsumerSession(
          randomSessionId,
          newPairing,
          endpoint
        );

        newPairing.sessions[0] = singleConsumerSession;

        // Add newly created pairing in the pairing list
        csmArr.push(newPairing);
      }

      return {
        stakeEntry: pairing,
        consumerSessionsWithProvider: csmArr,
      };
    } catch (err) {
      throw err;
    }
  }

  // validatePairingData validates pairing data
  private validatePairingData(data: any): any {
    if (data[this.config.network] == undefined) {
      throw Logger.fatal(
        `Unsupported network (${
          this.config.network
        }), supported networks: ${Object.keys(data)}`
      );
    }

    if (data[this.config.network][this.config.geolocation] == undefined) {
      throw Logger.fatal(
        `Unsupported geolocation (${this.config.geolocation}) for network (${
          this.config.network
        }). Supported geolocations: ${Object.keys(data[this.config.network])}`
      );
    }
    return data[this.config.network][this.config.geolocation];
  }
}<|MERGE_RESOLUTION|>--- conflicted
+++ resolved
@@ -81,11 +81,8 @@
       // Save time till next epoch
       let timeLeftToNextPairing;
 
-<<<<<<< HEAD
-=======
       const lavaPairing = this.getPairing("LAV1");
 
->>>>>>> 356afdd0
       // Reset pairing
 
       this.pairing = new Map<string, PairingResponse>();
