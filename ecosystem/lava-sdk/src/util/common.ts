--- conflicted
+++ resolved
@@ -61,20 +61,6 @@
 }
 
 export function median(values: number[]): number {
-<<<<<<< HEAD
-  if (values.length === 0) {
-    return 0;
-  }
-
-  values = [...values].sort((a, b) => a - b);
-  const half = Math.floor(values.length / 2);
-
-  if (values.length % 2) {
-    return values[half];
-  }
-
-  return (values[half - 1] + values[half]) / 2;
-=======
   // First, we need to sort the array in ascending order
   const sortedValues = values.slice().sort((a, b) => a - b);
 
@@ -89,5 +75,4 @@
     // If it's odd, return the middle value
     return sortedValues[middleIndex];
   }
->>>>>>> 356afdd0
 }