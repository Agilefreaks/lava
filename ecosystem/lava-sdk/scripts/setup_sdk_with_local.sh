#!/bin/bash 

# This is a script used for development and testing locally.
# Make sure you dont push the changes after this script ran. 

echo "Buying subscription for user1"
GASPRICE="0.000000001ulava"
lavad tx subscription buy "DefaultPlan" -y --from user1 --gas-adjustment "1.5" --gas "auto" --gas-prices $GASPRICE

privateKey=$(yes | lavad keys export user1 --unsafe --unarmored-hex)
echo ""
echo "User1 Private Key: $privateKey"



# Capture unique iPPORT addresses and corresponding addresses
pairing=$(lavad q pairing providers LAV1)
addresses=$(echo "$pairing" | grep 'iPPORT:' | awk '{print $2}' | sort -u)
public_addresses=$(echo "$pairing" | grep 'address:' | awk '{print $3}')

# Associative array to store the JSON structure
declare -A json_data
index=0;
addresses_length=0;
for rpc_address in $addresses; do
    ((addresses_length++))
done
echo "Creating Pairing List json file"
for rpc_address in $addresses; do
    index_inner=0;
    for public_address in $public_addresses; do
        ((index_inner++))
        # echo "$index_inner,$addresses_length"
        if ((index_inner < index+1)); then
            continue
        fi
        if ((index_inner > index+1)); then
            break
        fi
        echo "Adding Provider: $rpc_address, $public_address"
        json_data["1"]+="{
        \"rpcAddress\": \"$rpc_address\",
        \"publicAddress\": \"$public_address\"
        }"
        if ((index < addresses_length-1)); then
            json_data["1"]+=","
        fi
    done
    ((index++))
done

# Construct the final JSON content
json_content='{
  "testnet": {
    "1": [
'

for index in "${!json_data[@]}"; do
    json_content+="  ${json_data["$index"]}"
    if ((index < ${#json_data[@]})); then
        json_content+=","
    fi
done

json_content+='  ]
  }
}'

# Write the JSON content to a file named "output.json"
echo "$json_content" > pairingList.json

echo "Done." 

cp examples/jsonRPC.ts examples/jsonRPC_test.ts
cp examples/restAPI.ts examples/restAPI_test.ts
cp examples/tendermintRPC.ts examples/tendermintRPC_test.ts
cp examples/consumerSessionManager.ts examples/consumerSessionManager_test.ts

<<<<<<< HEAD
sed -i 's/geolocation: "2",/geolocation: "1",\n\n    pairingListConfig: "pairingList.json",\n\n    lavaChainId: "lava",\n\n    debug: true,\n\n    allowInsecureTransport: true,/g' examples/jsonRPC_test.ts
sed -i 's/geolocation: "2",/geolocation: "1",\n\n    pairingListConfig: "pairingList.json",\n\n    lavaChainId: "lava",\n\n    debug: true,\n\n    allowInsecureTransport: true,/g' examples/restAPI_test.ts
sed -i 's/geolocation: "2",/geolocation: "1",\n\n    pairingListConfig: "pairingList.json",\n\n    lavaChainId: "lava",\n\n    debug: true,\n\n    allowInsecureTransport: true,/g' examples/tendermintRPC_test.ts
sed -i 's/geolocation: "2",/geolocation: "1",\n\n    pairingListConfig: "pairingList.json",\n\n    lavaChainId: "lava",\n\n    debug: true,\n\n    allowInsecureTransport: true,/g' examples/consumerSessionManager_test.ts
=======
sed -i 's/geolocation: "2",/geolocation: "1",\n\n    pairingListConfig: "pairingList.json",\n\n    lavaChainId: "lava",\n\n    logLevel: "debug",\n\n    allowInsecureTransport: true,/g' examples/jsonRPC_test.ts
sed -i 's/geolocation: "2",/geolocation: "1",\n\n    pairingListConfig: "pairingList.json",\n\n    lavaChainId: "lava",\n\n    logLevel: "debug",\n\n    allowInsecureTransport: true,/g' examples/restAPI_test.ts
sed -i 's/geolocation: "2",/geolocation: "1",\n\n    pairingListConfig: "pairingList.json",\n\n    lavaChainId: "lava",\n\n    logLevel: "debug",\n\n    allowInsecureTransport: true,/g' examples/tendermintRPC_test.ts
>>>>>>> 46a2b4ef

sed -i 's/privateKey: "<lava consumer private key>",/privateKey:\n      "'"$privateKey"'",/g' examples/jsonRPC_test.ts
sed -i 's/privateKey: "<lava consumer private key>",/privateKey:\n      "'"$privateKey"'",/g' examples/restAPI_test.ts
sed -i 's/privateKey: "<lava consumer private key>",/privateKey:\n      "'"$privateKey"'",/g' examples/tendermintRPC_test.ts
sed -i 's/privateKey: "<lava consumer private key>",/privateKey:\n      "'"$privateKey"'",/g' examples/consumerSessionManager_test.ts<|MERGE_RESOLUTION|>--- conflicted
+++ resolved
@@ -76,16 +76,10 @@
 cp examples/tendermintRPC.ts examples/tendermintRPC_test.ts
 cp examples/consumerSessionManager.ts examples/consumerSessionManager_test.ts
 
-<<<<<<< HEAD
-sed -i 's/geolocation: "2",/geolocation: "1",\n\n    pairingListConfig: "pairingList.json",\n\n    lavaChainId: "lava",\n\n    debug: true,\n\n    allowInsecureTransport: true,/g' examples/jsonRPC_test.ts
-sed -i 's/geolocation: "2",/geolocation: "1",\n\n    pairingListConfig: "pairingList.json",\n\n    lavaChainId: "lava",\n\n    debug: true,\n\n    allowInsecureTransport: true,/g' examples/restAPI_test.ts
-sed -i 's/geolocation: "2",/geolocation: "1",\n\n    pairingListConfig: "pairingList.json",\n\n    lavaChainId: "lava",\n\n    debug: true,\n\n    allowInsecureTransport: true,/g' examples/tendermintRPC_test.ts
-sed -i 's/geolocation: "2",/geolocation: "1",\n\n    pairingListConfig: "pairingList.json",\n\n    lavaChainId: "lava",\n\n    debug: true,\n\n    allowInsecureTransport: true,/g' examples/consumerSessionManager_test.ts
-=======
 sed -i 's/geolocation: "2",/geolocation: "1",\n\n    pairingListConfig: "pairingList.json",\n\n    lavaChainId: "lava",\n\n    logLevel: "debug",\n\n    allowInsecureTransport: true,/g' examples/jsonRPC_test.ts
 sed -i 's/geolocation: "2",/geolocation: "1",\n\n    pairingListConfig: "pairingList.json",\n\n    lavaChainId: "lava",\n\n    logLevel: "debug",\n\n    allowInsecureTransport: true,/g' examples/restAPI_test.ts
 sed -i 's/geolocation: "2",/geolocation: "1",\n\n    pairingListConfig: "pairingList.json",\n\n    lavaChainId: "lava",\n\n    logLevel: "debug",\n\n    allowInsecureTransport: true,/g' examples/tendermintRPC_test.ts
->>>>>>> 46a2b4ef
+sed -i 's/geolocation: "2",/geolocation: "1",\n\n    pairingListConfig: "pairingList.json",\n\n    lavaChainId: "lava",\n\n    logLevel: "debug",\n\n    allowInsecureTransport: true,/g' examples/consumerSessionManager_test.ts
 
 sed -i 's/privateKey: "<lava consumer private key>",/privateKey:\n      "'"$privateKey"'",/g' examples/jsonRPC_test.ts
 sed -i 's/privateKey: "<lava consumer private key>",/privateKey:\n      "'"$privateKey"'",/g' examples/restAPI_test.ts
