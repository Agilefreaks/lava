--- conflicted
+++ resolved
@@ -22,39 +22,10 @@
 PROVIDER3_LISTENER="127.0.0.1:2223"
 
 sleep 4
-<<<<<<< HEAD
-lavad tx  subscription buy DefaultPlan $(lavad keys show user1 -a) -y --from user1 --gas-adjustment "1.5" --gas "auto" --gas-prices $GASPRICE
-=======
-
 lavad tx gov submit-proposal plans-del ./cookbook/plans/temporary-del.json -y --from alice --gas-adjustment "1.5" --gas "auto" --gas-prices $GASPRICE
 lavad tx gov vote 3 yes -y --from alice --gas-adjustment "1.5" --gas "auto" --gas-prices $GASPRICE
 
-lavad tx pairing stake-client "ETH1"   $CLIENTSTAKE 1 -y --from user1 --gas-adjustment "1.5" --gas "auto" --gas-prices $GASPRICE
-lavad tx pairing stake-client "GTH1"   $CLIENTSTAKE 1 -y --from user1 --gas-adjustment "1.5" --gas "auto" --gas-prices $GASPRICE
-lavad tx pairing stake-client "COS3"   $CLIENTSTAKE 1 -y --from user1 --gas-adjustment "1.5" --gas "auto" --gas-prices $GASPRICE
-lavad tx pairing stake-client "FTM250" $CLIENTSTAKE 1 -y --from user1 --gas-adjustment "1.5" --gas "auto" --gas-prices $GASPRICE
-lavad tx pairing stake-client "CELO"   $CLIENTSTAKE 1 -y --from user1 --gas-adjustment "1.5" --gas "auto" --gas-prices $GASPRICE
-lavad tx pairing stake-client "LAV1"   $CLIENTSTAKE 1 -y --from user1 --gas-adjustment "1.5" --gas "auto" --gas-prices $GASPRICE
-lavad tx pairing stake-client "COS4"   $CLIENTSTAKE 1 -y --from user1 --gas-adjustment "1.5" --gas "auto"  --gas-prices $GASPRICE
-lavad tx pairing stake-client "ALFAJORES" $CLIENTSTAKE 1 -y --from user1 --gas-adjustment "1.5" --gas "auto"  --gas-prices $GASPRICE
-lavad tx pairing stake-client "ARB1"   $CLIENTSTAKE 1 -y --from user1 --gas-adjustment "1.5" --gas "auto"  --gas-prices $GASPRICE
-lavad tx pairing stake-client "ARBN"   $CLIENTSTAKE 1 -y --from user1 --gas-adjustment "1.5" --gas "auto"  --gas-prices $GASPRICE
-lavad tx pairing stake-client "APT1"   $CLIENTSTAKE 1 -y --from user1 --gas-adjustment "1.5" --gas "auto"  --gas-prices $GASPRICE
-lavad tx pairing stake-client "STRK"   $CLIENTSTAKE 1 -y --from user1 --gas-adjustment "1.5" --gas "auto"  --gas-prices $GASPRICE
-lavad tx pairing stake-client "JUN1"   $CLIENTSTAKE 1 -y --from user1 --gas-adjustment "1.5" --gas "auto" --gas-prices $GASPRICE
-lavad tx pairing stake-client "COS5"   $CLIENTSTAKE 1 -y --from user1 --gas-adjustment "1.5" --gas "auto" --gas-prices $GASPRICE
-lavad tx pairing stake-client "POLYGON1" $CLIENTSTAKE 1 -y --from user1 --gas-adjustment "1.5" --gas "auto" --gas-prices $GASPRICE
-lavad tx pairing stake-client "EVMOS"  $CLIENTSTAKE 1 -y --from user1 --gas-adjustment "1.5" --gas "auto" --gas-prices $GASPRICE
-lavad tx pairing stake-client "OPTM"   $CLIENTSTAKE 1 -y --from user1 --gas-adjustment "1.5" --gas "auto" --gas-prices $GASPRICE
-lavad tx pairing stake-client "BASET"  $CLIENTSTAKE 1 -y --from user1 --gas-adjustment "1.5" --gas "auto" --gas-prices $GASPRICE
-lavad tx pairing stake-client "CANTO"  $CLIENTSTAKE 1 -y --from user1 --gas-adjustment "1.5" --gas "auto" --gas-prices $GASPRICE
-lavad tx pairing stake-client "SUIT"  $CLIENTSTAKE 1 -y --from user1 --gas-adjustment "1.5" --gas "auto" --gas-prices $GASPRICE
-lavad tx pairing stake-client "SOLANA"  $CLIENTSTAKE 1 -y --from user1 --gas-adjustment "1.5" --gas "auto" --gas-prices $GASPRICE
-lavad tx pairing stake-client "BSC"  $CLIENTSTAKE 1 -y --from user1 --gas-adjustment "1.5" --gas "auto" --gas-prices $GASPRICE
-lavad tx pairing stake-client "AXELAR"  $CLIENTSTAKE 1 -y --from user1 --gas-adjustment "1.5" --gas "auto" --gas-prices $GASPRICE
-lavad tx pairing stake-client "AVAX"  $CLIENTSTAKE 1 -y --from user1 --gas-adjustment "1.5" --gas "auto" --gas-prices $GASPRICE
-lavad tx pairing stake-client "FVM"  $CLIENTSTAKE 1 -y --from user1 --gas-adjustment "1.5" --gas "auto" --gas-prices $GASPRICE
->>>>>>> 34f7802b
+lavad tx  subscription buy DefaultPlan $(lavad keys show user1 -a) -y --from user1 --gas-adjustment "1.5" --gas "auto" --gas-prices $GASPRICE
 
 CHAINS="ETH1,GTH1,COS3,FTM250,CELO,LAV1,COS4,ALFAJORES,ARB1,ARBN,APT1,STRK,JUN1,COS5,POLYGON1,EVMOS,OPTM,BASET,CANTO,SUIT,SOLANA,BSC,AXELAR,AVAX,FVM"
 # stake providers on all chains
