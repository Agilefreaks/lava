package slices

import (
	"golang.org/x/exp/constraints"
)

type Number interface {
	constraints.Float | constraints.Integer
}

type ComparableByFunc interface {
	Differentiator() string
}

func Slice[T any](v ...T) []T {
	return v
}

func Concat[T any](s ...[]T) []T {
	v := []T{}
	for _, x := range s {
		v = append(v, x...)
	}
	return v
}

func Min[T constraints.Ordered](s []T) (m T) {
	if len(s) > 0 {
		m = s[0]
		for _, v := range s[1:] {
			if m > v {
				m = v
			}
		}
	}
	return m
}

func Max[T constraints.Ordered](s []T) (m T) {
	if len(s) > 0 {
		m = s[0]
		for _, v := range s[1:] {
			if m < v {
				m = v
			}
		}
	}
	return m
}

func Average[T Number](slice []T) T {
	var sum T
	for _, val := range slice {
		sum += val
	}
	return sum / T(len(slice))
}

func Contains[T comparable](slice []T, elem T) bool {
	for _, e := range slice {
		if e == elem {
			return true
		}
	}
	return false
}

// Remove removes the first instance (if exists) of elem from the slice, and
// returns the new slice and indication if removal took place.
func Remove[T comparable](slice []T, elem T) ([]T, bool) {
	for i, e := range slice {
		if e == elem {
			last := len(slice) - 1
			if i < last {
				slice[i] = slice[last]
			}
			return slice[0:last], true
		}
	}
	return slice, false
}

func IsSubset[T comparable](subset, superset []T) bool {
	subsetMap := make(map[T]bool)
	commonMap := make(map[T]bool)

	for _, elem := range subset {
		subsetMap[elem] = true
	}

	for _, elem := range superset {
		if _, ok := subsetMap[elem]; ok {
			commonMap[elem] = true
		}
	}

	return len(commonMap) == len(subsetMap)
}

func Intersection[T comparable](arrays ...[]T) []T {
	elements := make(map[T]int)

	for _, arr := range arrays {
		arrElements := make(map[T]bool)

		for _, elem := range arr {
			if _, ok := arrElements[elem]; !ok {
				arrElements[elem] = true
				elements[elem]++
			}
		}
	}

	res := make([]T, 0)

	for elem, count := range elements {
		if count == len(arrays) {
			res = append(res, elem)
		}
	}

	return res
}

func Union[T comparable](arrays ...[]T) []T {
	elements := make(map[T]bool)

	for _, arr := range arrays {
		for _, elem := range arr {
			elements[elem] = true
		}
	}

	res := make([]T, len(elements))

	count := 0
	for elem := range elements {
		res[count] = elem
		count++
	}

	return res
}

func UnionByFunc[T ComparableByFunc](arrays ...[]T) []T {
	elements := make(map[string]T)

	for _, arr := range arrays {
		for _, elem := range arr {
			elements[elem.Differentiator()] = elem
		}
	}

	res := make([]T, len(elements))

	count := 0
	for _, elem := range elements {
		res[count] = elem
		count++
	}

	return res
}

<<<<<<< HEAD
func FilterField[T, V any](slice []T, filter func(T) V) []V {
=======
func Map[T, V any](slice []T, filter func(T) V) []V {
>>>>>>> 5ab38c98
	values := make([]V, len(slice))
	for i := range slice {
		values[i] = filter(slice[i])
	}
	return values
}

func Filter[T any](slice []T, filter func(T) bool) []T {
<<<<<<< HEAD
	result := []T{}
	for _, item := range slice {
		if filter(item) {
			result = append(result, item)
		}
	}
	return result
=======
	values := make([]T, 0)
	for _, v := range slice {
		if filter(v) {
			values = append(values, v)
		}
	}
	return values
>>>>>>> 5ab38c98
}

func UnorderedEqual[T comparable](slices ...[]T) bool {
	var length int

	if len(slices) > 0 {
		length = len(slices[0])
		for _, s := range slices[1:] {
			if len(s) != length {
				return false
			}
		}

		intersect := Intersection(slices...)
		if len(intersect) != length {
			return false
		}
	}

	return true
}<|MERGE_RESOLUTION|>--- conflicted
+++ resolved
@@ -162,11 +162,7 @@
 	return res
 }
 
-<<<<<<< HEAD
-func FilterField[T, V any](slice []T, filter func(T) V) []V {
-=======
 func Map[T, V any](slice []T, filter func(T) V) []V {
->>>>>>> 5ab38c98
 	values := make([]V, len(slice))
 	for i := range slice {
 		values[i] = filter(slice[i])
@@ -175,15 +171,6 @@
 }
 
 func Filter[T any](slice []T, filter func(T) bool) []T {
-<<<<<<< HEAD
-	result := []T{}
-	for _, item := range slice {
-		if filter(item) {
-			result = append(result, item)
-		}
-	}
-	return result
-=======
 	values := make([]T, 0)
 	for _, v := range slice {
 		if filter(v) {
@@ -191,7 +178,6 @@
 		}
 	}
 	return values
->>>>>>> 5ab38c98
 }
 
 func UnorderedEqual[T comparable](slices ...[]T) bool {
