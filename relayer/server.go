package relayer

import (
	"bytes"
	gobytes "bytes"
	context "context"
	"encoding/json"
	"errors"
	"fmt"
	"log"
	"math/rand"
	"net"
	"os"
	"os/signal"
	"strconv"
	"strings"
	"sync"
	"sync/atomic"
	"time"

	"golang.org/x/exp/slices"

	btcSecp256k1 "github.com/btcsuite/btcd/btcec"
	"github.com/cosmos/cosmos-sdk/client"
	"github.com/cosmos/cosmos-sdk/client/tx"
	sdk "github.com/cosmos/cosmos-sdk/types"
	"github.com/lavanet/lava/relayer/chainproxy"
	"github.com/lavanet/lava/relayer/chainsentry"
	"github.com/lavanet/lava/relayer/sentry"
	"github.com/lavanet/lava/relayer/sigs"
	"github.com/lavanet/lava/utils"
	conflicttypes "github.com/lavanet/lava/x/conflict/types"
	pairingtypes "github.com/lavanet/lava/x/pairing/types"
	spectypes "github.com/lavanet/lava/x/spec/types"
	tenderbytes "github.com/tendermint/tendermint/libs/bytes"
	grpc "google.golang.org/grpc"
)

var (
<<<<<<< HEAD
	g_privKey        *btcSecp256k1.PrivateKey
	g_sessions       map[string]*UserSessions
	g_sessions_mutex sync.Mutex
	g_votes          map[string]*voteData
	g_votes_mutex    sync.Mutex
	g_sentry         *sentry.Sentry
	g_serverChainID  string
	g_txFactory      tx.Factory
	g_chainProxy     chainproxy.ChainProxy
	g_chainSentry    *chainsentry.ChainSentry
=======
	g_privKey               *btcSecp256k1.PrivateKey
	g_sessions              map[string]*UserSessions
	g_sessions_mutex        sync.Mutex
	g_sentry                *sentry.Sentry
	g_serverChainID         string
	g_txFactory             tx.Factory
	g_chainProxy            chainproxy.ChainProxy
	g_chainSentry           *chainsentry.ChainSentry
	g_rewardsSessions       map[uint64][]*RelaySession // map[epochHeight][]*rewardableSessions
	g_rewardsSessions_mutex sync.Mutex
>>>>>>> 420a35d6
)

type UserSessionsEpochData struct {
	UsedComputeUnits uint64
	MaxComputeUnits  uint64
	DataReliability  *pairingtypes.VRFData
	VrfPk            utils.VrfPubKey
}

type UserSessions struct {
	Sessions      map[uint64]*RelaySession
	IsBlockListed bool
	user          string
	dataByEpoch   map[uint64]*UserSessionsEpochData
	Lock          sync.Mutex
}
type RelaySession struct {
	userSessionsParent *UserSessions
	CuSum              uint64
	UniqueIdentifier   uint64
	Lock               sync.Mutex
	Proof              *pairingtypes.RelayRequest // saves last relay request of a session as proof
	RelayNum           uint64
	PairingEpoch       uint64
}

func (r *RelaySession) GetPairingEpoch() uint64 {
	return atomic.LoadUint64(&r.PairingEpoch)
}

func (r *RelaySession) SetPairingEpoch(epoch uint64) {
	atomic.StoreUint64(&r.PairingEpoch, epoch)
}

type voteData struct {
	RelayDataHash []byte
	Nonce         int64
	CommitHash    []byte
}

type relayServer struct {
	pairingtypes.UnimplementedRelayerServer
}

func askForRewards(staleEpochHeight int64) {
	staleEpochs := []uint64{uint64(staleEpochHeight)}
	if len(g_rewardsSessions) > sentry.StaleEpochDistance+1 {
		fmt.Printf("Error: Some epochs were not rewarded, catching up and asking for rewards...")

		// go over all epochs and look for stale unhandled epochs
		for epoch := range g_rewardsSessions {
			if epoch < uint64(staleEpochHeight) {
				staleEpochs = append(staleEpochs, epoch)
			}
		}
	}

	relays := []*pairingtypes.RelayRequest{}
	reliability := false
	sessionsToDelete := make([]*RelaySession, 0)

	for _, staleEpoch := range staleEpochs {
		g_rewardsSessions_mutex.Lock()
		staleEpochSessions, ok := g_rewardsSessions[uint64(staleEpoch)]
		g_rewardsSessions_mutex.Unlock()
		if !ok {
			continue
		}

		for _, session := range staleEpochSessions {
			session.Lock.Lock() // TODO:: is it ok to lock session without g_sessions_mutex?
			if session.Proof == nil {
				//this can happen if the data reliability created a session, we dont save a proof on data reliability message
				session.Lock.Unlock()
				if session.UniqueIdentifier == 0 {
					fmt.Printf("Error: Missing proof, cannot get rewards for this session: %d", session.UniqueIdentifier)
				}
				continue
			}
			relay := session.Proof
			session.Proof = &pairingtypes.RelayRequest{} // Just in case askForRewards is running more than once at the same time and it might ask to be rewarded for this relay twice
			relays = append(relays, relay)
			sessionsToDelete = append(sessionsToDelete, session)

			userSessions := session.userSessionsParent
			session.Lock.Unlock()
			userSessions.Lock.Lock()
			userAccAddr, err := sdk.AccAddressFromBech32(userSessions.user)
			if err != nil {
				log.Println(fmt.Sprintf("invalid user address: %s\n We can continue without the addr but the it shouldnt be invalid.", userSessions.user))
			}

			userSessionsEpochData, ok := userSessions.dataByEpoch[uint64(staleEpoch)]
			if !ok {
				log.Printf("Error: Missing epoch data for this user: %s, Epoch: %d\n", userSessions.user, staleEpoch)
				userSessions.Lock.Unlock()
				continue
			}

			if userSessionsEpochData.DataReliability != nil {
				relay.DataReliability = userSessionsEpochData.DataReliability
				userSessionsEpochData.DataReliability = nil
				reliability = true
			}
			userSessions.Lock.Unlock()

			g_sentry.AddExpectedPayment(sentry.PaymentRequest{CU: relay.CuSum, BlockHeightDeadline: relay.BlockHeight, Amount: sdk.Coin{}, Client: userAccAddr})
			g_sentry.UpdateCUServiced(relay.CuSum)
		}

		g_rewardsSessions_mutex.Lock()
		delete(g_rewardsSessions, uint64(staleEpoch)) // All rewards handles for that epoch
		g_rewardsSessions_mutex.Unlock()
	}

	userSessionObjsToDelete := make([]string, 0)
	for _, session := range sessionsToDelete {
		session.Lock.Lock()
		userSessions := session.userSessionsParent
		sessionID := session.UniqueIdentifier
		session.Lock.Unlock()
		userSessions.Lock.Lock()
		delete(userSessions.Sessions, sessionID)
		if len(userSessions.Sessions) == 0 {
			userSessionObjsToDelete = append(userSessionObjsToDelete, userSessions.user)
		}
		userSessions.Lock.Unlock()
	}

	g_sessions_mutex.Lock()
	for _, user := range userSessionObjsToDelete {
		delete(g_sessions, user)
	}
	g_sessions_mutex.Unlock()

	if len(relays) == 0 {
		// no rewards to ask for
		return
	}
	if reliability {
		log.Println("asking for rewards", g_sentry.Acc, "with reliability")
	} else {
		log.Println("asking for rewards", g_sentry.Acc)
	}
	msg := pairingtypes.NewMsgRelayPayment(g_sentry.Acc, relays)
	myWriter := gobytes.Buffer{}
	g_sentry.ClientCtx.Output = &myWriter
	err := tx.GenerateOrBroadcastTxWithFactory(g_sentry.ClientCtx, g_txFactory, msg)
	if err != nil {
		log.Println("GenerateOrBroadcastTxWithFactory", err)
	}

	//EWW, but unmarshalingJson doesn't work because keys aren't in quotes
	transactionResult := strings.ReplaceAll(myWriter.String(), ": ", ":")
	transactionResults := strings.Split(transactionResult, "\n")
	returnCode, err := strconv.ParseUint(strings.Split(transactionResults[0], ":")[1], 10, 32)
	if err != nil {
		fmt.Printf("ERR: %s", err)
	}
	if returnCode != 0 {
		fmt.Printf("----------ERROR-------------\ntransaction results: %s\n-------------ERROR-------------\n", myWriter.String())
	} else {
		fmt.Printf("----------SUCCESS-----------\ntransaction results: %s\n-----------SUCCESS-------------\n", myWriter.String())
	}
}

func getRelayUser(in *pairingtypes.RelayRequest) (tenderbytes.HexBytes, error) {
	pubKey, err := sigs.RecoverPubKeyFromRelay(*in)
	if err != nil {
		return nil, err
	}

	return pubKey.Address(), nil
}

func isAuthorizedUser(ctx context.Context, userAddr string) (*pairingtypes.QueryVerifyPairingResponse, error) {
	return g_sentry.IsAuthorizedUser(ctx, userAddr)
}

func isSupportedSpec(in *pairingtypes.RelayRequest) bool {
	return in.ChainID == g_serverChainID
}

// TODO:: Dont calc. get this info from blockchain - if LAVA params change, this calc is obsolete
func getEpochFromBlockHeight(blockHeight int64, isOverlap bool) uint64 {
	epoch := uint64(blockHeight - blockHeight%int64(g_sentry.EpochSize))
	if isOverlap {
		epoch = epoch - g_sentry.EpochSize
	}
	return epoch
}

func getOrCreateSession(ctx context.Context, userAddr string, req *pairingtypes.RelayRequest, isOverlap bool) (*RelaySession, *utils.VrfPubKey, error) {
	g_sessions_mutex.Lock()
	userSessions, ok := g_sessions[userAddr]
	if !ok {
		userSessions = &UserSessions{dataByEpoch: map[uint64]*UserSessionsEpochData{}, Sessions: map[uint64]*RelaySession{}, user: userAddr}
		g_sessions[userAddr] = userSessions
	}
	g_sessions_mutex.Unlock()

	userSessions.Lock.Lock()
	if userSessions.IsBlockListed {
		userSessions.Lock.Unlock()
		return nil, nil, fmt.Errorf("User blocklisted! userAddr: %s", userAddr)
	}

	var sessionEpoch uint64
	var vrf_pk *utils.VrfPubKey
	session, ok := userSessions.Sessions[req.SessionId]
	userSessions.Lock.Unlock()

	if ok {
		sessionEpoch = session.GetPairingEpoch()

		userSessions.Lock.Lock()
		vrf_pk = &userSessions.dataByEpoch[sessionEpoch].VrfPk
		userSessions.Lock.Unlock()
	} else {
		tmp_vrf_pk, maxcuRes, err := g_sentry.GetVrfPkAndMaxCuForUser(ctx, userAddr, req.ChainID, req.BlockHeight)
		if err != nil {
			return nil, nil, fmt.Errorf("failed to get the Max allowed compute units for the user! %s", err)
		}
		vrf_pk = tmp_vrf_pk

		sessionEpoch = getEpochFromBlockHeight(req.BlockHeight, isOverlap)

		userSessions.Lock.Lock()
		session = &RelaySession{userSessionsParent: userSessions, RelayNum: 0, UniqueIdentifier: req.SessionId, PairingEpoch: sessionEpoch}
		userSessions.Sessions[req.SessionId] = session
		if _, ok := userSessions.dataByEpoch[sessionEpoch]; !ok {
			userSessions.dataByEpoch[sessionEpoch] = &UserSessionsEpochData{UsedComputeUnits: 0, MaxComputeUnits: maxcuRes, VrfPk: *vrf_pk}
			log.Println("new user sessions in epoch " + strconv.FormatUint(maxcuRes, 10))
		}
		userSessions.Lock.Unlock()

		g_rewardsSessions_mutex.Lock()
		if _, ok := g_rewardsSessions[sessionEpoch]; !ok {
			g_rewardsSessions[sessionEpoch] = make([]*RelaySession, 0)
		}
		g_rewardsSessions[sessionEpoch] = append(g_rewardsSessions[sessionEpoch], session)
		g_rewardsSessions_mutex.Unlock()
	}

	return session, vrf_pk, nil
}

func updateSessionCu(sess *RelaySession, userSessions *UserSessions, serviceApi *spectypes.ServiceApi, request *pairingtypes.RelayRequest, pairingEpoch uint64) error {
	sess.Lock.Lock()
	relayNum := sess.RelayNum
	cuSum := sess.CuSum
	sess.Lock.Unlock()
	// Check that relaynum gets incremented by user
	if relayNum+1 != request.RelayNum {
		userSessions.Lock.Lock()
		userSessions.IsBlockListed = true
		userSessions.Lock.Unlock()
		return fmt.Errorf("consumer requested incorrect relaynum. expected: %d, received: %d", relayNum+1, request.RelayNum)
	}

	sess.Lock.Lock()
	sess.RelayNum = sess.RelayNum + 1
	sess.Lock.Unlock()

	log.Println("updateSessionCu", serviceApi.Name, request.SessionId, serviceApi.ComputeUnits, cuSum, request.CuSum)

	//
	// TODO: do we worry about overflow here?
	if cuSum >= request.CuSum {
		return errors.New("bad cu sum")
	}
	if cuSum+serviceApi.ComputeUnits != request.CuSum {
		return errors.New("bad cu sum")
	}

	userSessions.Lock.Lock()
	epochData := userSessions.dataByEpoch[pairingEpoch]

	if epochData.UsedComputeUnits+serviceApi.ComputeUnits > epochData.MaxComputeUnits {
		userSessions.Lock.Unlock()
		return errors.New("client cu overflow")
	}

	epochData.UsedComputeUnits = epochData.UsedComputeUnits + serviceApi.ComputeUnits
	userSessions.Lock.Unlock()

	sess.Lock.Lock()
	sess.CuSum = request.CuSum
	sess.Lock.Unlock()

	return nil
}

func (s *relayServer) Relay(ctx context.Context, request *pairingtypes.RelayRequest) (*pairingtypes.RelayReply, error) {
	log.Println("server got Relay")

	prevEpochStart := g_sentry.GetCurrentEpochHeight() - int64(g_sentry.EpochSize)

	if prevEpochStart < 0 {
		prevEpochStart = 0
	}

	// client blockheight can only be at at prev epoch but not ealier
	if request.BlockHeight < int64(prevEpochStart) {
		return nil, fmt.Errorf("user reported very old lava block height: %d vs %d", g_sentry.GetBlockHeight(), request.BlockHeight)
	}

	//
	// Checks
	user, err := getRelayUser(request)
	if err != nil {
		// log.Println("Error: %s", err)
		return nil, err
	}
	userAddr, err := sdk.AccAddressFromHex(user.String())
	if err != nil {
		// log.Println("Error: %s", err)
		return nil, err
	}
	//TODO: cache this client, no need to run the query every time
	res, err := isAuthorizedUser(ctx, userAddr.String())
	if err != nil {
		return nil, fmt.Errorf("user not authorized or error occured, err: %s", err)
	}

	if !isSupportedSpec(request) {
		return nil, errors.New("spec not supported by server")
	}

	//
	// Parse message, check valid api, etc
	nodeMsg, err := g_chainProxy.ParseMsg(request.ApiUrl, request.Data)
	if err != nil {
		return nil, err
	}

	relaySession, vrf_pk, err := getOrCreateSession(ctx, userAddr.String(), request, res.GetOverlap())
	if err != nil {
		return nil, err
	}

	relaySession.Lock.Lock()
	pairingEpoch := relaySession.GetPairingEpoch()
	userSessions := relaySession.userSessionsParent
	relaySession.Lock.Unlock()

	if request.DataReliability != nil {
		userSessions.Lock.Lock()
		dataReliability := userSessions.dataByEpoch[pairingEpoch].DataReliability
		userSessions.Lock.Unlock()

		//data reliability message
		if dataReliability != nil {
			return nil, fmt.Errorf("dataReliability can only be used once per client per epoch")
		}

		// data reliability is not session dependant, its always sent with sessionID 0 and if not we don't care
		if vrf_pk == nil {
			return nil, fmt.Errorf("dataReliability Triggered with vrf_pk == nil")
		}
		// verify the providerSig is ineed a signature by a valid provider on this query
		valid, err := s.VerifyReliabilityAddressSigning(ctx, userAddr, request)
		if err != nil {
			return nil, err
		}
		if !valid {
			return nil, fmt.Errorf("invalid DataReliability Provider signing")
		}
		//verify data reliability fields correspond to the right vrf
		valid = utils.VerifyVrfProof(request, *vrf_pk)
		if !valid {
			return nil, fmt.Errorf("invalid DataReliability fields, VRF wasn't verified with provided proof")
		}
		//TODO: verify reliability result corresponds to this provider

		log.Println("server got valid DataReliability request")

		userSessions.Lock.Lock()

		//will get some rewards for this
		userSessions.dataByEpoch[pairingEpoch].DataReliability = request.DataReliability
		userSessions.Lock.Unlock()

	} else {
		// Validate
		if request.SessionId == 0 {
			return nil, fmt.Errorf("SessionID cannot be 0 for non-data reliability requests")
		}

		// Update session
		err = updateSessionCu(relaySession, userSessions, nodeMsg.GetServiceApi(), request, pairingEpoch)
		if err != nil {
			return nil, err
		}

		relaySession.Lock.Lock()
		relaySession.Proof = request
		relaySession.Lock.Unlock()
	}
	// Send
	reply, err := nodeMsg.Send(ctx)
	if err != nil {
		return nil, err
	}

	latestBlock := int64(0)
	finalizedBlockHashes := map[int64]interface{}{}

	if g_sentry.GetSpecComparesHashes() {
		// Add latest block and finalized
		latestBlock, finalizedBlockHashes, err = g_chainSentry.GetLatestBlockData()
		if err != nil {
			return nil, err
		}
	}

	jsonStr, err := json.Marshal(finalizedBlockHashes)
	if err != nil {
		return nil, err
	}

	reply.FinalizedBlocksHashes = []byte(jsonStr)
	reply.LatestBlock = latestBlock

	getSignaturesFromRequest := func(request pairingtypes.RelayRequest) error {
		// request is a copy of the original request, but won't modify it
		// update relay request requestedBlock to the provided one in case it was arbitrary
		sentry.UpdateRequestedBlock(&request, reply)
		// Update signature,
		sig, err := sigs.SignRelayResponse(g_privKey, reply, &request)
		if err != nil {
			return err
		}
		reply.Sig = sig

		if g_sentry.GetSpecComparesHashes() {
			//update sig blocks signature
			sigBlocks, err := sigs.SignResponseFinalizationData(g_privKey, reply, &request, userAddr)
			if err != nil {
				return err
			}
			reply.SigBlocks = sigBlocks
		}
		return nil
	}
	err = getSignaturesFromRequest(*request)
	if err != nil {
		return nil, err
	}

	// return reply to user
	return reply, nil
}

func (relayServ *relayServer) VerifyReliabilityAddressSigning(ctx context.Context, consumer sdk.AccAddress, request *pairingtypes.RelayRequest) (valid bool, err error) {

	queryHash := utils.CalculateQueryHash(*request)
	if !bytes.Equal(queryHash, request.DataReliability.QueryHash) {
		return false, fmt.Errorf("query hash mismatch on data reliability message: %s VS %s", queryHash, request.DataReliability.QueryHash)
	}

	//validate consumer signing on VRF data
	valid, err = sigs.ValidateSignerOnVRFData(consumer, *request.DataReliability)
	if err != nil {
		return
	}

	//validate provider signing on query data
	pubKey, err := sigs.RecoverProviderPubKeyFromVrfDataAndQuery(request)
	if err != nil {
		return false, fmt.Errorf("RecoverProviderPubKeyFromVrfDataAndQuery: %w", err)
	}
	providerAccAddress, err := sdk.AccAddressFromHex(pubKey.Address().String()) //consumer signer
	if err != nil {
		return false, fmt.Errorf("AccAddressFromHex provider: %w", err)
	}
	return g_sentry.IsAuthorizedPairing(ctx, consumer.String(), providerAccAddress.String(), uint64(request.BlockHeight)) //return if this pairing is authorised
}

func SendVoteCommitment(voteID string, vote *voteData) {
	msg := conflicttypes.NewMsgConflictVoteCommit(g_sentry.Acc, voteID, vote.CommitHash)
	myWriter := gobytes.Buffer{}
	g_sentry.ClientCtx.Output = &myWriter
	err := tx.GenerateOrBroadcastTxWithFactory(g_sentry.ClientCtx, g_txFactory, msg)
	if err != nil {
		log.Printf("Error: failed to send vote commitment! error: %s\n", err)
	}
}

func SendVoteReveal(voteID string, vote *voteData) {
	msg := conflicttypes.NewMsgConflictVoteReveal(g_sentry.Acc, voteID, vote.Nonce, vote.RelayDataHash)
	myWriter := gobytes.Buffer{}
	g_sentry.ClientCtx.Output = &myWriter
	err := tx.GenerateOrBroadcastTxWithFactory(g_sentry.ClientCtx, g_txFactory, msg)
	if err != nil {
		log.Printf("Error: failed to send vote Reveal! error: %s\n", err)
	}
}

func voteEventHandler(ctx context.Context, voteID string, voteDeadline uint64, voteParams *sentry.VoteParams) {
	//got a vote event, handle the cases here

	if !voteParams.GetCloseVote() {
		//meaning we dont close a vote, so we should check stuff
		if voteParams != nil {
			//chainID is sent only on new votes
			chainID := voteParams.ChainID
			if chainID != g_serverChainID {
				// not our chain ID
				return
			}
		}
		nodeHeight := uint64(g_sentry.GetBlockHeight())
		if voteDeadline < nodeHeight {
			// its too late to vote
			log.Printf("Error: Vote Event received for deadline %d but current block is %d\n", voteDeadline, nodeHeight)
			return
		}
	}
	g_votes_mutex.Lock()
	defer g_votes_mutex.Unlock()
	vote, ok := g_votes[voteID]
	if ok {
		//we have an existing vote with this ID
		if voteParams != nil {
			if voteParams.GetCloseVote() {
				//we are closing the vote, so its okay we ahve this voteID
				log.Printf("[+] Received Vote termination event for voteID: %d, Cleared entry\n", voteID)
				delete(g_votes, voteID)
				return
			}
			//expected to start a new vote but found an existing one
			log.Printf("Error: new vote Request for vote %+v and voteID: %d had existing entry %v\n", voteParams, voteID, vote)
			return
		}
		log.Printf("[+] Received Vote Reveal for voteID: %d, sending Reveal for result: %v \n", voteID, vote)
		SendVoteReveal(voteID, vote)
		return
	} else {
		// new vote
		if voteParams == nil {
			log.Printf("Error: vote reveal Request voteID: %d didn't have a vote entry\n", voteID)
			return
		}
		if voteParams.GetCloseVote() {
			log.Printf("Error: vote closing received for voteID: %d but didn't have a vote entry\n", voteID)
			return
		}
		//try to find this provider in the jury
		found := slices.Contains(voteParams.Voters, g_sentry.Acc)
		if !found {
			// this is a new vote but not for us
			return
		}
		// we need to send a commit, first we need to use the chainProxy and get the response
		//TODO: implement code that verified the requested block is finalized and if its not waits and tries again
		nodeMsg, err := g_chainProxy.ParseMsg(voteParams.ApiURL, voteParams.RequestData)
		if err != nil {
			log.Printf("Error: vote Request for chainID %s did not pass the api check on chain proxy error: %s\n", voteParams.ChainID, err)
			return
		}
		reply, err := nodeMsg.Send(ctx)
		if err != nil {
			log.Printf("Error: vote relay send was failed for: api URL:%s and data: %s, error: %s\n", voteParams.ApiURL, voteParams.RequestData, err)
			return
		}
		nonce := rand.Int63()
		replyDataHash := sigs.HashMsg(reply.Data)
		commitHash := conflicttypes.CommitVoteData(nonce, replyDataHash)

		vote = &voteData{RelayDataHash: replyDataHash, Nonce: nonce, CommitHash: commitHash}
		g_votes[voteID] = vote
		log.Printf("[+] Received Vote start for voteID: %d, sending commit for result: %v \n", voteID, vote)
		SendVoteCommitment(voteID, vote)
		return
	}
}

func Server(
	ctx context.Context,
	clientCtx client.Context,
	txFactory tx.Factory,
	listenAddr string,
	nodeUrl string,
	ChainID string,
	apiInterface string,
) {
	//
	// ctrl+c
	ctx, cancel := context.WithCancel(ctx)
	signalChan := make(chan os.Signal, 1)
	signal.Notify(signalChan, os.Interrupt)
	defer func() {
		signal.Stop(signalChan)
		cancel()
	}()

	// Init random seed
	rand.Seed(time.Now().UnixNano())

	//
	// Start newSentry
	newSentry := sentry.NewSentry(clientCtx, ChainID, false, askForRewards, voteEventHandler, apiInterface, nil, nil)
	err := newSentry.Init(ctx)
	if err != nil {
		log.Fatalln("error sentry.Init", err)
		return
	}
	go newSentry.Start(ctx)
	for newSentry.GetSpecHash() == nil {
		time.Sleep(1 * time.Second)
	}
	g_sentry = newSentry
	g_sessions = map[string]*UserSessions{}
<<<<<<< HEAD
	g_votes = map[string]*voteData{}
=======
	g_rewardsSessions = map[uint64][]*RelaySession{}
>>>>>>> 420a35d6
	g_serverChainID = ChainID
	//allow more gas
	g_txFactory = txFactory.WithGas(1000000)

	//
	// Info
	log.Println("Server starting", listenAddr, "node", nodeUrl, "spec", newSentry.GetSpecName(), "chainID", newSentry.GetChainID(), "api Interface", apiInterface)

	//
	// Keys
	keyName, err := sigs.GetKeyName(clientCtx)
	if err != nil {
		log.Fatalln("error: getKeyName", err)
	}

	privKey, err := sigs.GetPrivKey(clientCtx, keyName)
	if err != nil {
		log.Fatalln("error: getPrivKey", err)
	}
	g_privKey = privKey
	serverKey, _ := clientCtx.Keyring.Key(keyName)
	log.Println("Server pubkey", serverKey.GetPubKey().Address())

	//
	// Node
	chainProxy, err := chainproxy.GetChainProxy(nodeUrl, 1, newSentry)
	if err != nil {
		log.Fatalln("error: GetChainProxy", err)
	}
	chainProxy.Start(ctx)
	g_chainProxy = chainProxy

	if g_sentry.GetSpecComparesHashes() {
		// Start chain sentry
		chainSentry := chainsentry.NewChainSentry(clientCtx, chainProxy, ChainID)
		err = chainSentry.Init(ctx)
		if err != nil {
			log.Fatalln("error sentry.Init", err)
		}
		chainSentry.Start(ctx)
		g_chainSentry = chainSentry
	}

	//
	// GRPC
	lis, err := net.Listen("tcp", listenAddr)
	if err != nil {
		log.Fatalf("failed to listen: %v", err)
	}
	s := grpc.NewServer()
	go func() {
		select {
		case <-ctx.Done():
			log.Println("server ctx.Done")
		case <-signalChan:
			log.Println("signalChan")
		}

		cancel()
		s.Stop()
	}()

	Server := &relayServer{}
	pairingtypes.RegisterRelayerServer(s, Server)

	log.Printf("server listening at %v", lis.Addr())
	if err := s.Serve(lis); err != nil {
		log.Fatalf("failed to serve: %v", err)
	}

	askForRewards(g_sentry.GetCurrentEpochHeight())
}<|MERGE_RESOLUTION|>--- conflicted
+++ resolved
@@ -37,21 +37,11 @@
 )
 
 var (
-<<<<<<< HEAD
-	g_privKey        *btcSecp256k1.PrivateKey
-	g_sessions       map[string]*UserSessions
-	g_sessions_mutex sync.Mutex
-	g_votes          map[string]*voteData
-	g_votes_mutex    sync.Mutex
-	g_sentry         *sentry.Sentry
-	g_serverChainID  string
-	g_txFactory      tx.Factory
-	g_chainProxy     chainproxy.ChainProxy
-	g_chainSentry    *chainsentry.ChainSentry
-=======
 	g_privKey               *btcSecp256k1.PrivateKey
 	g_sessions              map[string]*UserSessions
 	g_sessions_mutex        sync.Mutex
+	g_votes                 map[string]*voteData
+	g_votes_mutex           sync.Mutex
 	g_sentry                *sentry.Sentry
 	g_serverChainID         string
 	g_txFactory             tx.Factory
@@ -59,7 +49,6 @@
 	g_chainSentry           *chainsentry.ChainSentry
 	g_rewardsSessions       map[uint64][]*RelaySession // map[epochHeight][]*rewardableSessions
 	g_rewardsSessions_mutex sync.Mutex
->>>>>>> 420a35d6
 )
 
 type UserSessionsEpochData struct {
@@ -662,7 +651,7 @@
 
 	//
 	// Start newSentry
-	newSentry := sentry.NewSentry(clientCtx, ChainID, false, askForRewards, voteEventHandler, apiInterface, nil, nil)
+	newSentry := sentry.NewSentry(clientCtx, ChainID, false, voteEventHandler, askForRewards, apiInterface, nil, nil)
 	err := newSentry.Init(ctx)
 	if err != nil {
 		log.Fatalln("error sentry.Init", err)
@@ -674,11 +663,8 @@
 	}
 	g_sentry = newSentry
 	g_sessions = map[string]*UserSessions{}
-<<<<<<< HEAD
 	g_votes = map[string]*voteData{}
-=======
 	g_rewardsSessions = map[uint64][]*RelaySession{}
->>>>>>> 420a35d6
 	g_serverChainID = ChainID
 	//allow more gas
 	g_txFactory = txFactory.WithGas(1000000)
