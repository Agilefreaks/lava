--- conflicted
+++ resolved
@@ -36,7 +36,6 @@
 )
 
 var (
-<<<<<<< HEAD
 	g_privKey         *btcSecp256k1.PrivateKey
 	g_sessions        map[string]*UserSessions
 	g_sessions_mutex  sync.Mutex
@@ -48,16 +47,6 @@
 	g_chainProxy      chainproxy.ChainProxy
 	g_chainSentry     *chainsentry.ChainSentry
 	g_latestBlockHash string
-=======
-	g_privKey        *btcSecp256k1.PrivateKey
-	g_sessions       map[string]*UserSessions
-	g_sessions_mutex sync.Mutex
-	g_sentry         *sentry.Sentry
-	g_serverChainID  string
-	g_txFactory      tx.Factory
-	g_chainProxy     chainproxy.ChainProxy
-	g_chainSentry    *chainsentry.ChainSentry
->>>>>>> 3fd8efa6
 )
 
 type UserSessions struct {
