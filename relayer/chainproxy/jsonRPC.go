--- conflicted
+++ resolved
@@ -64,11 +64,7 @@
 func (cp *JrpcChainProxy) FetchLatestBlockNum(ctx context.Context) (int64, error) {
 	serviceApi, ok := cp.GetSentry().GetSpecApiByTag(spectypes.GET_BLOCKNUM)
 	if !ok {
-<<<<<<< HEAD
-		return spectypes.NOT_APPLICABLE, errors.New("getBlockNumber tag function not found")
-=======
-		return parser.NOT_APPLICABLE, errors.New(spectypes.GET_BLOCKNUM + " tag function not found")
->>>>>>> 3fd8efa6
+		return spectypes.NOT_APPLICABLE, errors.New(spectypes.GET_BLOCKNUM + " tag function not found")
 	}
 
 	params := []interface{}{}
