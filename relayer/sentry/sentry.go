--- conflicted
+++ resolved
@@ -84,10 +84,7 @@
 	MinProvidersForSync             = 0.6
 	LatencyThresholdStatic          = 1 * time.Second
 	LatencyThresholdSlope           = 1 * time.Millisecond
-<<<<<<< HEAD
-=======
 	StaleEpochDistance              = 3 // relays done 3 epochs back are ready to be rewarded
->>>>>>> 420a35d6
 )
 
 func (cs *ClientSession) CalculateQoS(cu uint64, latency time.Duration, blockHeightDiff int64, numOfProviders int, servicersToCount int64) {
@@ -96,16 +93,11 @@
 		cs.QoSInfo.LastQoSReport = &pairingtypes.QualityOfServiceReport{}
 	}
 
-<<<<<<< HEAD
-	downtimePercentage := sdk.NewDecWithPrec(int64(cs.QoSInfo.TotalRelays-cs.QoSInfo.AnsweredRelays), 0).Quo(sdk.NewDecWithPrec(int64(cs.QoSInfo.TotalRelays), 0))
-	cs.QoSInfo.LastQoSReport.Availability = sdk.MaxDec(sdk.ZeroDec(), AvailabilityPercentage.Sub(downtimePercentage).Quo(AvailabilityPercentage))
-=======
 	downtimePrecentage := sdk.NewDecWithPrec(int64(cs.QoSInfo.TotalRelays-cs.QoSInfo.AnsweredRelays), 0).Quo(sdk.NewDecWithPrec(int64(cs.QoSInfo.TotalRelays), 0))
-	cs.QoSInfo.LastQoSReport.Availability = sdk.MaxDec(sdk.ZeroDec(), AvailabilityPrecentage.Sub(downtimePrecentage).Quo(AvailabilityPrecentage))
+	cs.QoSInfo.LastQoSReport.Availability = sdk.MaxDec(sdk.ZeroDec(), AvailabilityPercentage.Sub(downtimePrecentage).Quo(AvailabilityPercentage))
 	if sdk.OneDec().GT(cs.QoSInfo.LastQoSReport.Availability) {
 		fmt.Printf("QoS Availibility: %s, downtime precent : %s \n", cs.QoSInfo.LastQoSReport.Availability.String(), downtimePrecentage.String())
 	}
->>>>>>> 420a35d6
 
 	var latencyThreshold time.Duration = LatencyThresholdStatic + time.Duration(cu)*LatencyThresholdSlope
 	latencyScore := sdk.MinDec(sdk.OneDec(), sdk.NewDecFromInt(sdk.NewInt(int64(latencyThreshold))).Quo(sdk.NewDecFromInt(sdk.NewInt(int64(latency)))))
@@ -189,12 +181,8 @@
 	NewBlockEvents          <-chan ctypes.ResultEvent
 	isUser                  bool
 	Acc                     string // account address (bech32)
-<<<<<<< HEAD
-	newBlockCb              func()
 	voteInitiationCb        func(ctx context.Context, voteID string, voteDeadline uint64, voteParams *VoteParams)
-=======
 	newEpochCb              func(epochHeight int64)
->>>>>>> 420a35d6
 	ApiInterface            string
 	cmdFlags                *pflag.FlagSet
 	//
@@ -795,22 +783,6 @@
 	//
 	maxAttempts := len(s.pairing) * MaxConsecutiveConnectionAttemts
 	for attempts := 0; attempts <= maxAttempts; attempts++ {
-<<<<<<< HEAD
-		index := rand.Intn(len(s.pairing))
-		wrap := s.pairing[index]
-
-		if wrap.Client == nil {
-			wrap.SessionsLock.Lock()
-			//
-			// TODO: we should retry with another addr
-			conn, err := s.connectRawClient(ctx, wrap.Addr)
-			if err != nil {
-				wrap.ConnectionRefusals++
-				if wrap.ConnectionRefusals >= MaxConsecutiveConnectionAttemts {
-					s.movePairingEntryToPurge(wrap, index, false)
-				}
-				fmt.Printf("error making initial connection to provider: %s, error: %s \n", wrap.Addr, err.Error())
-=======
 		if len(s.pairing) == 0 {
 			return nil, -1, fmt.Errorf("pairing list is empty")
 		}
@@ -830,7 +802,6 @@
 					fmt.Printf("moving %s to purge list after max consecutive tries\n", wrap.Addr)
 				}
 
->>>>>>> 420a35d6
 				wrap.SessionsLock.Unlock()
 				continue
 			}
@@ -1479,12 +1450,8 @@
 	clientCtx client.Context,
 	chainID string,
 	isUser bool,
-<<<<<<< HEAD
-	newBlockCb func(),
 	voteInitiationCb func(ctx context.Context, voteID string, voteDeadline uint64, voteParams *VoteParams),
-=======
 	newEpochCb func(epochHeight int64),
->>>>>>> 420a35d6
 	apiInterface string,
 	vrf_sk vrf.PrivateKey,
 	flagSet *pflag.FlagSet,
